@charset "UTF-8";
/* Define constants for the application and to configure the blueprint framework. */
/* ===== Compass Imports ===== */
/* DO NOT include Blueprint here. We are using Susy for the grid, and if Blueprint is here, it will mess things up */
/* @import "compass/css3/columns" */
/* @import "compass/css3/hyphenation"; */
/* Needed for the link-colors() function */
/* Needed for the horizontal-list() function */
/* When remembering whether or not there's a hyphen in white-space is too hard */
/* Use pie-clearfix when there is no width set ont the element to avoid edge cases */
/* Use to calculate color legibility: http://compass-style.org/reference/compass/utilities/color/contrast/ */
/* Other interesting functions: 
	@import "compass/utilities/color/contrast";
		detailed here: http://compass-style.org/reference/compass/utilities/color/contrast/
		Used to pass two colors into a get out the most readable color. 
		Good for situations where we dont want to create a new color, 
		but be sure that colors from variables are always going to be readable
*/
/* ===== Grid ===== */
/*
 * Susy: Un-obtrusive grids for designers
 * By: Eric A. Meyer and OddBird
 * Site: susy.oddbird.net
 */
/* Settings  - - - - - - - - - - - - - - - - - - - - - - - - - - - - - - - - - - - -
 * Susy & Compass use HTML hacks to support IE 6 and 7. You can turn that on or off. 
 * We are using Susy 1.0. Update your GEM file by deleting the old an downloading the new. 
 */
/* ===== Variables ===== */
/* Confusing, but in some cases, this can be set to a dark color */
/* Python blue */
/* Python yellow */
/* Typography */
/* True here means that all computed values will be in EMs */
/* Allows the adjust-font-size-to and lines-for-font-size mixins to round to the nearest half line height to avoid large spacing between lines. */
/* Useful to set this here, but don't echo it anywhere. Used in calculations */
/* Useful to set this here, but don't echo it anywhere. Used in calculations */
/* Calculate the font-size-adjust of Flux:
 * http://www.cs.tut.fi/~jkorpela/x-height.html
 * Or, in this case, we did it by hand by comparing Flux to Arial, side by side. 
 * We then adjusted it further visually, as Flux is more condensed and therefore line-length changes pretty dramatically. 
 */
/* 
	Compass will convert the font sizes from px to em and fit it into the vertical rhythm automatically with the necessary margin 
	A neat trick, for sure. More on using the vertical rhythm properties and mixins: http://compass-style.org/reference/compass/typography/vertical_rhythm/
	
	Note: The line height is relative to the constant $base-line-height. 
	The number you specify for the leader, trailer and leading will be multiplied by the constant, then converted to its relative value in ems. 
	Don’t worry about nested elements etc, Compass will do the maths for you :)
*/
/* Defaults */
/* Positive is down */
/*
 * Functional mixins – Items we would like to keep consistent from project to project
 */
/* Turn numbers with units into unitless numbers: https://github.com/nex3/sass/issues/533 */
/* Shorthand for a set of useful text/line-height resizing functions. easier to remember... */
/* Easy little function to do the math of pixel to EM conversion for us. Needs a base-font-size set in _base.scss */
/* 
 * Font-size-adjust: the problem and a solution
 * Not widely supported, can't use this yet */
/* Since we can't use the above, let's create our own way to do it. */
/* Quickly apply border styles to elements */
/* Talk of depreciating the Compass mixin, so we pull it in here and make small adjustments */
/* Namespace the box-sizing mixin so we can add support (a polyfill?) for IE6/7 */
/* Vertical gradient mixin to make things easier. */
/* 
 * Cross browser @keyframe definition set 
 * Compass doesn't have one yet, so we namespace this so as not to conflict with a future release
 */
/* 
 * Cross browser animation definition set 
 * Compass doesn't have one yet, so we namespace this so as not to conflict with a future release
 */
/* 
 * Cross browser method to apply word-breaking and hyphenation (where supported) 
 * Should be able to use the built-in Compass method, hyphenation(), but the library won't load right now
 */
/* Keep this in all mix-in files if you can. Useful stuff */
/* Manage our preferred reset as a Mix-in instead of replying on Compass or Blueprint */
/* HTML5 Boilerplate Non-semantic helper classes */
/* Add in the HTML5 Boilerplate rules for print (generic). Modify as needed. */
/* Normalize has some good features, but most seem to be worked into HTML5 Boilterplate already. Keep this here for reference in case we run into a funny old IE issue that one of these rules may address */
/* An element than can force a line break, to be used inside certain breakpoints on lines of text or bwteen elements */
/* A pointer mix-in. Something to help make little triangles easy. Apply to a :before or :after element */
/* Base styles for a navigation mixin */
/* Base styles for a navigation with dropdowns mixin */
/* Mixins for media query parts */
/* ********************************

    NOTE
    
    MQs should be broken up a bit more. 
    Take advantage of min & max at the same time to avoid having to reset styles from one breakpoint to another 

/* ********************************/
/* 
 * ! ===== START Media Queries ===== 
 *
 * Define media queries here as mix-ins. Deliver the ones we want inside of complete mqs in mq.scss
 * Alternately, deliver the rule-sets that we want to IE7 and 8 to render 
 * by calling the mixin WITHOUT surrounding it in a media query for no-mq.scss. 
 *
 * Column structure =  
 * 
 *  Susy mix-ins:
 *  @include span-columns(3 omega, 12); 
 *  @include omega; 
 *  @include prefix(3); 3 columns of padding before
 *  @include suffix(3); 3 columns of padding after
 *  @include pad(3,3); 3 columns of padding on each side
 *  @include pre(3); 3 columns of margin before
 *  @include post(3); 3 columns of margin after
 *  @include squish(3,3); 3 columns of margin on each side
 *  @include pull(2); Uses negative margin to pull an element out of the flow
 *  columns(2); raw math for 2 cols of width and any gutters contained within
 *  gutter(6); raw math for gutter width
 */
/* ! ===== Ruleset for a two-tier, stacked version of the main navigation ===== */
/* ! ===== Ruleset for a single row of main navigation ===== */
/* ! ===== Smaller than 400px ===== */
/* ! ===== Larger than 400px ===== */
/* ! ===== Larger than 520px ===== */
/* ! ===== Larger than 640px ===== */
/* ! ===== Larger than 800px ===== */
/* ! ===== Larger than 940px ===== */
/* ! ===== Larger than 1024px ===== */
/* 
 * We "label" the body with strings that correspond to js functions that we want to fire. 
 * A window.resize() event checks this label and functions fire when conditions are met 
 *
 * The nice part is, these labels can be strings with more than one item in them. 
 * As many JS functions that we want to fire at different widths can be controlled with tese labels.
 */
/* - - - Smaller than 400px - - - */
@media (max-width: 24.9375em) {
  .search-field:focus {
    width: 9em; } }
/* - - - Larger than 400px - - - */
@media (min-width: 25em) {
  body:after {
    content: 'animatebody';
    display: none; }

  .options-bar .breaker {
    display: none; }

  .adjust-font-size {
    border-left: 1px solid #2d3e4d; }

  .search-the-site {
    border-right: 1px solid #070a0c; }

  /*.subnav li*/
  .super-navigation {
    display: none; }

  .introduction {
    font-size: 1.375em; }

  .content-wrapper .container {
    padding: 1em 1.5em; }

  .shrubbery .give-me-more {
    display: block; }

  .widget-title .prompt, .listing-company .prompt {
    display: inline; }

  input[type="submit"], input[type="reset"], input[type="button"], button, a.button, .button {
    display: inline-block !important;
    width: auto; } }
/* - - - Larger than 520px - - - */
@media (min-width: 32.5em) {
  body:after {
    content: 'animatebody';
    display: none; }

  body {
    text-rendering: optimizeLegibility;
    /* @include transition( all .3s ease-in-out ); makes the media query changes animate */ }

  p, ul, ol, dl, blockquote, address, table {
    font-size: 0.9375em; }

  .meta-navigation,
  .main-header,
  .main-navigation,
  .content-wrapper,
  .main-footer {
    /* These elements are full width */
    clear: both; }

  .container {
    max-width: 75em;
    width: 100%;
    margin: 0 auto;
    padding: 0;
    *zoom: 1; }
    .container:after {
      content: "";
      display: table;
      clear: both; }

  .introduction {
    font-size: 1.5em; }

  .success-stories-widget blockquote {
    font-size: 1.125em;
    padding: 1em 1.4em 1.3em; } }
/* - - - Larger than 640px - - - */
@media (min-width: 40em) {
  body:after {
    content: '';
    display: none; }

  .meta-navigation {
    text-align: left; }
    .meta-navigation .say-no-more {
      display: none;
      visibility: hidden; }
    .meta-navigation .jump-link {
      display: none; }
    .meta-navigation li {
      float: left;
      width: 16.6666667%;
      /* 6 columns */
      /* width: 14.2857142857%; 7 columns */
      border-left: 1px solid #273643;
      border-right: 1px solid #11171d; }

  .site-headline {
    float: left; }

  .options-bar {
    float: right;
    width: auto; }

  .search-field {
    -webkit-transition: width 0.3s ease-in-out;
    -moz-transition: width 0.3s ease-in-out;
    -o-transition: width 0.3s ease-in-out;
    transition: width 0.3s ease-in-out; }

  .search-field:focus {
    width: 8em;
    margin-right: .5em; }

  /*modernizr*/
  .no-touch .search-button {
    display: inline-block; }

  .slide-copy {
    padding: 30px 40px; }
    .slide-copy p {
      font-size: 1em; }

  .introduction {
    padding: 0 1em; }

  .call-to-action {
    font-size: 1.625em; }
    .fontface .call-to-action {
      font-size: 1.86875em; }
      .fontface .call-to-action span:before {
        font-size: .875em; }

  /* Header-banners (not home) */
  .header-banner {
    padding: 1em; }
    .home .header-banner, .inner .header-banner {
      padding: 0; }

  .about-banner, .download-for-current-os, .documentation-banner, .welcome-to-the-foundation {
    padding-left: 8.51064%;
    padding-right: 8.51064%; }

  .main-header {
    /* Shorten the amount of blue space under the nav on inner pages */ }
    .inner .main-header {
      position: relative;
      z-index: 10; }

  /*<nav class="main-navigation" role="navigation">*/
  .main-navigation {
    clear: both;
    text-align: center;
    overflow: visible;
    /*ul*/
    /*li*/
    /*li*/
    -webkit-border-radius: 8px 8px 0 0;
    -moz-border-radius: 8px 8px 0 0;
    -ms-border-radius: 8px 8px 0 0;
    -o-border-radius: 8px 8px 0 0;
    border-radius: 8px 8px 0 0;
    /*ul*/
    /* Shorten the amount of blue space under the nav on inner pages */ }
    .main-navigation .menu {
      margin-bottom: 0; }
    .main-navigation .tier-1, .main-navigation .tier-2 {
      /* We do this more explictly (the descendant selector) to avoid also styling links in the Supernav content */ }
      .main-navigation .tier-1 > a, .main-navigation .tier-2 > a {
        display: block;
        padding: 0.5em 1.5em 0.4em 1em;
        position: relative; }
    .main-navigation .tier-1 {
      display: block;
      width: 100%; }
      .main-navigation .tier-1 > a {
        text-align: center; }
    .main-navigation .tier-2 > a {
      text-align: left; }
    .main-navigation .tier-2 {
      font-size: 0.875em; }
    .inner .main-navigation {
      margin-bottom: -1.75em; }

  /* 
   * This is super cool. Uses two arrays to spit out a bunch of repetitive rulesets. 
   * Associative array example borrowed from https://github.com/nex3/sass/issues/132#issuecomment-4335097 
   */
  .python-navigation {
    background-color: #2d618c;
    *zoom: 1;
    filter: progid:DXImageTransform.Microsoft.gradient(gradientType=0, startColorstr='#FF3776AB', endColorstr='#FF2D618C');
    background-image: -webkit-gradient(linear, 50% 0%, 50% 100%, color-stop(30%, #3776ab), color-stop(95%, #2d618c));
    background-image: -webkit-linear-gradient(#3776ab 30%, #2d618c 95%);
    background-image: -moz-linear-gradient(#3776ab 30%, #2d618c 95%);
    background-image: -o-linear-gradient(#3776ab 30%, #2d618c 95%);
    background-image: linear-gradient(#3776ab 30%, #2d618c 95%);
    border-top: 1px solid #629ccd;
    border-bottom: 1px solid #18334b;
    /*a*/ }
    .python-navigation .tier-1 {
      border-top: 1px solid #4f90c6;
      border-right: 1px solid #2b5b84;
      border-bottom: 1px solid #1e415e;
      border-left: 1px solid #4f90c6; }
      .python-navigation .tier-1 > a {
        color: #e6e8ea;
        background-color: transparent;
        border-top: 1px solid transparent;
        border-bottom: 1px solid transparent;
        letter-spacing: 0.01em; }
        .python-navigation .tier-1 > a:hover, .python-navigation .tier-1 > a:focus, .python-navigation .tier-1 > a .tier-1:hover > a {
          color: white;
          background-color: #2d618c;
          *zoom: 1;
          filter: progid:DXImageTransform.Microsoft.gradient(gradientType=0, startColorstr='#FF326B9C', endColorstr='#FF2D618C');
          background-image: -webkit-gradient(linear, 50% 0%, 50% 100%, color-stop(10%, #326b9c), color-stop(90%, #2d618c));
          background-image: -webkit-linear-gradient(#326b9c 10%, #2d618c 90%);
          background-image: -moz-linear-gradient(#326b9c 10%, #2d618c 90%);
          background-image: -o-linear-gradient(#326b9c 10%, #2d618c 90%);
          background-image: linear-gradient(#326b9c 10%, #2d618c 90%);
          border-top: 1px solid #3776ab;
          border-bottom: 1px solid #2d618c; }
    .python-navigation .subnav {
      border-top: 1px solid #18334b;
      background-color: #d6e5f2;
      *zoom: 1;
      filter: progid:DXImageTransform.Microsoft.gradient(gradientType=0, startColorstr='#FFBBD4E9', endColorstr='#FFD6E5F2');
      background-image: -webkit-gradient(linear, 50% 0%, 50% 100%, color-stop(10%, #bbd4e9), color-stop(90%, #d6e5f2));
      background-image: -webkit-linear-gradient(#bbd4e9 10%, #d6e5f2 90%);
      background-image: -moz-linear-gradient(#bbd4e9 10%, #d6e5f2 90%);
      background-image: -o-linear-gradient(#bbd4e9 10%, #d6e5f2 90%);
      background-image: linear-gradient(#bbd4e9 10%, #d6e5f2 90%);
      -webkit-box-shadow: inset 0 0 20px rgba(55, 118, 171, 0.15);
      -moz-box-shadow: inset 0 0 20px rgba(55, 118, 171, 0.15);
      box-shadow: inset 0 0 20px rgba(55, 118, 171, 0.15);
      /*modernizr*/ }
      .touch .python-navigation .subnav:before {
        border-color: transparent transparent #bbd4e9 transparent; }
    .python-navigation .tier-2 > a {
      color: rgba(68, 68, 68, 0.9);
      border-top: 1px solid rgba(55, 118, 171, 0.25);
      border-bottom: 1px solid transparent; }
      .python-navigation .tier-2 > a:hover, .python-navigation .tier-2 > a:focus {
        background: rgba(255, 255, 255, 0.35);
        color: rgba(34, 34, 34, 0.9); }
    .python-navigation .tier-2:last-child > a {
      border-bottom: 1px solid rgba(55, 118, 171, 0.25); }
    .python-navigation .current_item {
      color: white;
      background-color: #244e71;
      *zoom: 1;
      filter: progid:DXImageTransform.Microsoft.gradient(gradientType=0, startColorstr='#FF2B5B84', endColorstr='#FF244E71');
      background-image: -webkit-gradient(linear, 50% 0%, 50% 100%, color-stop(10%, #2b5b84), color-stop(90%, #244e71));
      background-image: -webkit-linear-gradient(#2b5b84 10%, #244e71 90%);
      background-image: -moz-linear-gradient(#2b5b84 10%, #244e71 90%);
      background-image: -o-linear-gradient(#2b5b84 10%, #244e71 90%);
      background-image: linear-gradient(#2b5b84 10%, #244e71 90%); }
    .python-navigation .super-navigation {
      color: #666666;
      display: none;
      border-right: 1px solid rgba(55, 118, 171, 0.25);
      border-bottom: 1px solid rgba(55, 118, 171, 0.25);
      border-left: 1px solid rgba(55, 118, 171, 0.25);
      background-color: #e9f1f8;
      *zoom: 1;
      filter: progid:DXImageTransform.Microsoft.gradient(gradientType=0, startColorstr='#FFFFFFFF', endColorstr='#FFE9F1F8');
      background-image: -webkit-gradient(linear, 50% 0%, 50% 100%, color-stop(10%, #ffffff), color-stop(90%, #e9f1f8));
      background-image: -webkit-linear-gradient(#ffffff 10%, #e9f1f8 90%);
      background-image: -moz-linear-gradient(#ffffff 10%, #e9f1f8 90%);
      background-image: -o-linear-gradient(#ffffff 10%, #e9f1f8 90%);
      background-image: linear-gradient(#ffffff 10%, #e9f1f8 90%); }
      .python-navigation .super-navigation a:not(.button) {
        color: #3776ab; }
        .python-navigation .super-navigation a:not(.button), .python-navigation .super-navigation a:not(.button):hover, .python-navigation .super-navigation a:not(.button):focus {
          background-color: transparent; }
        .python-navigation .super-navigation a:not(.button):hover, .python-navigation .super-navigation a:not(.button):focus {
          color: #1f3b47; }
      .python-navigation .super-navigation h4 {
        color: #316998;
        font-family: "Flux-Bold", HelveticaNeue, "Helvetica Neue", Arial, sans-serif;
        font-weight: normal;
        font-size: 1.375em;
        line-height: 1.25em; }

  .psf-navigation {
    background-color: #646565;
    *zoom: 1;
    filter: progid:DXImageTransform.Microsoft.gradient(gradientType=0, startColorstr='#FF78797A', endColorstr='#FF646565');
    background-image: -webkit-gradient(linear, 50% 0%, 50% 100%, color-stop(30%, #78797a), color-stop(95%, #646565));
    background-image: -webkit-linear-gradient(#78797a 30%, #646565 95%);
    background-image: -moz-linear-gradient(#78797a 30%, #646565 95%);
    background-image: -o-linear-gradient(#78797a 30%, #646565 95%);
    background-image: linear-gradient(#78797a 30%, #646565 95%);
    border-top: 1px solid #9e9fa0;
    border-bottom: 1px solid #39393a;
    /*a*/ }
    .psf-navigation .tier-1 {
      border-top: 1px solid #929393;
      border-right: 1px solid #5f5f60;
      border-bottom: 1px solid #454647;
      border-left: 1px solid #929393; }
      .psf-navigation .tier-1 > a {
        color: #e6e8ea;
        background-color: transparent;
        border-top: 1px solid transparent;
        border-bottom: 1px solid transparent;
        letter-spacing: 0.01em; }
        .psf-navigation .tier-1 > a:hover, .psf-navigation .tier-1 > a:focus, .psf-navigation .tier-1 > a .tier-1:hover > a {
          color: white;
          background-color: #646565;
          *zoom: 1;
          filter: progid:DXImageTransform.Microsoft.gradient(gradientType=0, startColorstr='#FF6E6F70', endColorstr='#FF646565');
          background-image: -webkit-gradient(linear, 50% 0%, 50% 100%, color-stop(10%, #6e6f70), color-stop(90%, #646565));
          background-image: -webkit-linear-gradient(#6e6f70 10%, #646565 90%);
          background-image: -moz-linear-gradient(#6e6f70 10%, #646565 90%);
          background-image: -o-linear-gradient(#6e6f70 10%, #646565 90%);
          background-image: linear-gradient(#6e6f70 10%, #646565 90%);
          border-top: 1px solid #78797a;
          border-bottom: 1px solid #646565; }
    .psf-navigation .subnav {
      border-top: 1px solid #39393a;
      background-color: #ececec;
      *zoom: 1;
      filter: progid:DXImageTransform.Microsoft.gradient(gradientType=0, startColorstr='#FFDADADA', endColorstr='#FFECECEC');
      background-image: -webkit-gradient(linear, 50% 0%, 50% 100%, color-stop(10%, #dadada), color-stop(90%, #ececec));
      background-image: -webkit-linear-gradient(#dadada 10%, #ececec 90%);
      background-image: -moz-linear-gradient(#dadada 10%, #ececec 90%);
      background-image: -o-linear-gradient(#dadada 10%, #ececec 90%);
      background-image: linear-gradient(#dadada 10%, #ececec 90%);
      -webkit-box-shadow: inset 0 0 20px rgba(120, 121, 122, 0.15);
      -moz-box-shadow: inset 0 0 20px rgba(120, 121, 122, 0.15);
      box-shadow: inset 0 0 20px rgba(120, 121, 122, 0.15);
      /*modernizr*/ }
      .touch .psf-navigation .subnav:before {
        border-color: transparent transparent #dadada transparent; }
    .psf-navigation .tier-2 > a {
      color: rgba(68, 68, 68, 0.9);
      border-top: 1px solid rgba(120, 121, 122, 0.25);
      border-bottom: 1px solid transparent; }
      .psf-navigation .tier-2 > a:hover, .psf-navigation .tier-2 > a:focus {
        background: rgba(255, 255, 255, 0.35);
        color: rgba(34, 34, 34, 0.9); }
    .psf-navigation .tier-2:last-child > a {
      border-bottom: 1px solid rgba(120, 121, 122, 0.25); }
    .psf-navigation .current_item {
      color: white;
      background-color: #525353;
      *zoom: 1;
      filter: progid:DXImageTransform.Microsoft.gradient(gradientType=0, startColorstr='#FF5F5F60', endColorstr='#FF525353');
      background-image: -webkit-gradient(linear, 50% 0%, 50% 100%, color-stop(10%, #5f5f60), color-stop(90%, #525353));
      background-image: -webkit-linear-gradient(#5f5f60 10%, #525353 90%);
      background-image: -moz-linear-gradient(#5f5f60 10%, #525353 90%);
      background-image: -o-linear-gradient(#5f5f60 10%, #525353 90%);
      background-image: linear-gradient(#5f5f60 10%, #525353 90%); }
    .psf-navigation .super-navigation {
      color: #666666;
      display: none;
      border-right: 1px solid rgba(120, 121, 122, 0.25);
      border-bottom: 1px solid rgba(120, 121, 122, 0.25);
      border-left: 1px solid rgba(120, 121, 122, 0.25);
      background-color: #f8f8f9;
      *zoom: 1;
      filter: progid:DXImageTransform.Microsoft.gradient(gradientType=0, startColorstr='#FFFFFFFF', endColorstr='#FFF8F8F9');
      background-image: -webkit-gradient(linear, 50% 0%, 50% 100%, color-stop(10%, #ffffff), color-stop(90%, #f8f8f9));
      background-image: -webkit-linear-gradient(#ffffff 10%, #f8f8f9 90%);
      background-image: -moz-linear-gradient(#ffffff 10%, #f8f8f9 90%);
      background-image: -o-linear-gradient(#ffffff 10%, #f8f8f9 90%);
      background-image: linear-gradient(#ffffff 10%, #f8f8f9 90%); }
      .psf-navigation .super-navigation a:not(.button) {
        color: #78797a; }
        .psf-navigation .super-navigation a:not(.button), .psf-navigation .super-navigation a:not(.button):hover, .psf-navigation .super-navigation a:not(.button):focus {
          background-color: transparent; }
        .psf-navigation .super-navigation a:not(.button):hover, .psf-navigation .super-navigation a:not(.button):focus {
          color: #1f3b47; }
      .psf-navigation .super-navigation h4 {
        color: #6b6c6d;
        font-family: "Flux-Bold", HelveticaNeue, "Helvetica Neue", Arial, sans-serif;
        font-weight: normal;
        font-size: 1.375em;
        line-height: 1.25em; }

  .docs-navigation {
    background-color: #ffc91a;
    *zoom: 1;
    filter: progid:DXImageTransform.Microsoft.gradient(gradientType=0, startColorstr='#FFFFD343', endColorstr='#FFFFC91A');
    background-image: -webkit-gradient(linear, 50% 0%, 50% 100%, color-stop(30%, #ffd343), color-stop(95%, #ffc91a));
    background-image: -webkit-linear-gradient(#ffd343 30%, #ffc91a 95%);
    background-image: -moz-linear-gradient(#ffd343 30%, #ffc91a 95%);
    background-image: -o-linear-gradient(#ffd343 30%, #ffc91a 95%);
    background-image: linear-gradient(#ffd343 30%, #ffc91a 95%);
    border-top: 1px solid #ffe58f;
    border-bottom: 1px solid #c39500;
    /*a*/ }
    .docs-navigation .tier-1 {
      border-top: 1px solid #ffdf76;
      border-right: 1px solid #ffc710;
      border-bottom: 1px solid #dca900;
      border-left: 1px solid #ffdf76; }
      .docs-navigation .tier-1 > a {
        color: #444444;
        background-color: transparent;
        border-top: 1px solid transparent;
        border-bottom: 1px solid transparent;
        letter-spacing: 0.01em; }
        .docs-navigation .tier-1 > a:hover, .docs-navigation .tier-1 > a:focus, .docs-navigation .tier-1 > a .tier-1:hover > a {
          color: white;
          background-color: #ffc91a;
          *zoom: 1;
          filter: progid:DXImageTransform.Microsoft.gradient(gradientType=0, startColorstr='#FFFFCE2F', endColorstr='#FFFFC91A');
          background-image: -webkit-gradient(linear, 50% 0%, 50% 100%, color-stop(10%, #ffce2f), color-stop(90%, #ffc91a));
          background-image: -webkit-linear-gradient(#ffce2f 10%, #ffc91a 90%);
          background-image: -moz-linear-gradient(#ffce2f 10%, #ffc91a 90%);
          background-image: -o-linear-gradient(#ffce2f 10%, #ffc91a 90%);
          background-image: linear-gradient(#ffce2f 10%, #ffc91a 90%);
          border-top: 1px solid #ffd343;
          border-bottom: 1px solid #ffc91a; }
    .docs-navigation .subnav {
      border-top: 1px solid #c39500;
      background-color: white;
      *zoom: 1;
      filter: progid:DXImageTransform.Microsoft.gradient(gradientType=0, startColorstr='#FFFFFFFF', endColorstr='#FFFFFFFF');
      background-image: -webkit-gradient(linear, 50% 0%, 50% 100%, color-stop(10%, #ffffff), color-stop(90%, #ffffff));
      background-image: -webkit-linear-gradient(#ffffff 10%, #ffffff 90%);
      background-image: -moz-linear-gradient(#ffffff 10%, #ffffff 90%);
      background-image: -o-linear-gradient(#ffffff 10%, #ffffff 90%);
      background-image: linear-gradient(#ffffff 10%, #ffffff 90%);
      -webkit-box-shadow: inset 0 0 20px rgba(255, 211, 67, 0.15);
      -moz-box-shadow: inset 0 0 20px rgba(255, 211, 67, 0.15);
      box-shadow: inset 0 0 20px rgba(255, 211, 67, 0.15);
      /*modernizr*/ }
      .touch .docs-navigation .subnav:before {
        border-color: transparent transparent white transparent; }
    .docs-navigation .tier-2 > a {
      color: rgba(68, 68, 68, 0.9);
      border-top: 1px solid rgba(255, 211, 67, 0.25);
      border-bottom: 1px solid transparent; }
      .docs-navigation .tier-2 > a:hover, .docs-navigation .tier-2 > a:focus {
        background: rgba(255, 255, 255, 0.35);
        color: rgba(34, 34, 34, 0.9); }
    .docs-navigation .tier-2:last-child > a {
      border-bottom: 1px solid rgba(255, 211, 67, 0.25); }
    .docs-navigation .current_item {
      color: white;
      background-color: #f5bc00;
      *zoom: 1;
      filter: progid:DXImageTransform.Microsoft.gradient(gradientType=0, startColorstr='#FFFFC710', endColorstr='#FFF5BC00');
      background-image: -webkit-gradient(linear, 50% 0%, 50% 100%, color-stop(10%, #ffc710), color-stop(90%, #f5bc00));
      background-image: -webkit-linear-gradient(#ffc710 10%, #f5bc00 90%);
      background-image: -moz-linear-gradient(#ffc710 10%, #f5bc00 90%);
      background-image: -o-linear-gradient(#ffc710 10%, #f5bc00 90%);
      background-image: linear-gradient(#ffc710 10%, #f5bc00 90%); }
    .docs-navigation .super-navigation {
      color: #666666;
      display: none;
      border-right: 1px solid rgba(255, 211, 67, 0.25);
      border-bottom: 1px solid rgba(255, 211, 67, 0.25);
      border-left: 1px solid rgba(255, 211, 67, 0.25);
      background-color: white;
      *zoom: 1;
      filter: progid:DXImageTransform.Microsoft.gradient(gradientType=0, startColorstr='#FFFFFFFF', endColorstr='#FFFFFFFF');
      background-image: -webkit-gradient(linear, 50% 0%, 50% 100%, color-stop(10%, #ffffff), color-stop(90%, #ffffff));
      background-image: -webkit-linear-gradient(#ffffff 10%, #ffffff 90%);
      background-image: -moz-linear-gradient(#ffffff 10%, #ffffff 90%);
      background-image: -o-linear-gradient(#ffffff 10%, #ffffff 90%);
      background-image: linear-gradient(#ffffff 10%, #ffffff 90%); }
      .docs-navigation .super-navigation a:not(.button) {
        color: #ffd343; }
        .docs-navigation .super-navigation a:not(.button), .docs-navigation .super-navigation a:not(.button):hover, .docs-navigation .super-navigation a:not(.button):focus {
          background-color: transparent; }
        .docs-navigation .super-navigation a:not(.button):hover, .docs-navigation .super-navigation a:not(.button):focus {
          color: #1f3b47; }
      .docs-navigation .super-navigation h4 {
        color: #ffcd29;
        font-family: "Flux-Bold", HelveticaNeue, "Helvetica Neue", Arial, sans-serif;
        font-weight: normal;
        font-size: 1.375em;
        line-height: 1.25em; }

  .pypl-navigation {
    background-color: #6c9238;
    *zoom: 1;
    filter: progid:DXImageTransform.Microsoft.gradient(gradientType=0, startColorstr='#FF82B043', endColorstr='#FF6C9238');
    background-image: -webkit-gradient(linear, 50% 0%, 50% 100%, color-stop(30%, #82b043), color-stop(95%, #6c9238));
    background-image: -webkit-linear-gradient(#82b043 30%, #6c9238 95%);
    background-image: -moz-linear-gradient(#82b043 30%, #6c9238 95%);
    background-image: -o-linear-gradient(#82b043 30%, #6c9238 95%);
    background-image: linear-gradient(#82b043 30%, #6c9238 95%);
    border-top: 1px solid #a6ca75;
    border-bottom: 1px solid #3e5420;
    /*a*/ }
    .pypl-navigation .tier-1 {
      border-top: 1px solid #9bc363;
      border-right: 1px solid #678b35;
      border-bottom: 1px solid #4b6627;
      border-left: 1px solid #9bc363; }
      .pypl-navigation .tier-1 > a {
        color: #e6e8ea;
        background-color: transparent;
        border-top: 1px solid transparent;
        border-bottom: 1px solid transparent;
        letter-spacing: 0.01em; }
        .pypl-navigation .tier-1 > a:hover, .pypl-navigation .tier-1 > a:focus, .pypl-navigation .tier-1 > a .tier-1:hover > a {
          color: white;
          background-color: #6c9238;
          *zoom: 1;
          filter: progid:DXImageTransform.Microsoft.gradient(gradientType=0, startColorstr='#FF77A13D', endColorstr='#FF6C9238');
          background-image: -webkit-gradient(linear, 50% 0%, 50% 100%, color-stop(10%, #77a13d), color-stop(90%, #6c9238));
          background-image: -webkit-linear-gradient(#77a13d 10%, #6c9238 90%);
          background-image: -moz-linear-gradient(#77a13d 10%, #6c9238 90%);
          background-image: -o-linear-gradient(#77a13d 10%, #6c9238 90%);
          background-image: linear-gradient(#77a13d 10%, #6c9238 90%);
          border-top: 1px solid #82b043;
          border-bottom: 1px solid #6c9238; }
    .pypl-navigation .subnav {
      border-top: 1px solid #3e5420;
      background-color: #eef5e4;
      *zoom: 1;
      filter: progid:DXImageTransform.Microsoft.gradient(gradientType=0, startColorstr='#FFDDEBCA', endColorstr='#FFEEF5E4');
      background-image: -webkit-gradient(linear, 50% 0%, 50% 100%, color-stop(10%, #ddebca), color-stop(90%, #eef5e4));
      background-image: -webkit-linear-gradient(#ddebca 10%, #eef5e4 90%);
      background-image: -moz-linear-gradient(#ddebca 10%, #eef5e4 90%);
      background-image: -o-linear-gradient(#ddebca 10%, #eef5e4 90%);
      background-image: linear-gradient(#ddebca 10%, #eef5e4 90%);
      -webkit-box-shadow: inset 0 0 20px rgba(130, 176, 67, 0.15);
      -moz-box-shadow: inset 0 0 20px rgba(130, 176, 67, 0.15);
      box-shadow: inset 0 0 20px rgba(130, 176, 67, 0.15);
      /*modernizr*/ }
      .touch .pypl-navigation .subnav:before {
        border-color: transparent transparent #ddebca transparent; }
    .pypl-navigation .tier-2 > a {
      color: rgba(68, 68, 68, 0.9);
      border-top: 1px solid rgba(130, 176, 67, 0.25);
      border-bottom: 1px solid transparent; }
      .pypl-navigation .tier-2 > a:hover, .pypl-navigation .tier-2 > a:focus {
        background: rgba(255, 255, 255, 0.35);
        color: rgba(34, 34, 34, 0.9); }
    .pypl-navigation .tier-2:last-child > a {
      border-bottom: 1px solid rgba(130, 176, 67, 0.25); }
    .pypl-navigation .current_item {
      color: white;
      background-color: #59792e;
      *zoom: 1;
      filter: progid:DXImageTransform.Microsoft.gradient(gradientType=0, startColorstr='#FF678B35', endColorstr='#FF59792E');
      background-image: -webkit-gradient(linear, 50% 0%, 50% 100%, color-stop(10%, #678b35), color-stop(90%, #59792e));
      background-image: -webkit-linear-gradient(#678b35 10%, #59792e 90%);
      background-image: -moz-linear-gradient(#678b35 10%, #59792e 90%);
      background-image: -o-linear-gradient(#678b35 10%, #59792e 90%);
      background-image: linear-gradient(#678b35 10%, #59792e 90%); }
    .pypl-navigation .super-navigation {
      color: #666666;
      display: none;
      border-right: 1px solid rgba(130, 176, 67, 0.25);
      border-bottom: 1px solid rgba(130, 176, 67, 0.25);
      border-left: 1px solid rgba(130, 176, 67, 0.25);
      background-color: #f9fcf6;
      *zoom: 1;
      filter: progid:DXImageTransform.Microsoft.gradient(gradientType=0, startColorstr='#FFFFFFFF', endColorstr='#FFF9FCF6');
      background-image: -webkit-gradient(linear, 50% 0%, 50% 100%, color-stop(10%, #ffffff), color-stop(90%, #f9fcf6));
      background-image: -webkit-linear-gradient(#ffffff 10%, #f9fcf6 90%);
      background-image: -moz-linear-gradient(#ffffff 10%, #f9fcf6 90%);
      background-image: -o-linear-gradient(#ffffff 10%, #f9fcf6 90%);
      background-image: linear-gradient(#ffffff 10%, #f9fcf6 90%); }
      .pypl-navigation .super-navigation a:not(.button) {
        color: #82b043; }
        .pypl-navigation .super-navigation a:not(.button), .pypl-navigation .super-navigation a:not(.button):hover, .pypl-navigation .super-navigation a:not(.button):focus {
          background-color: transparent; }
        .pypl-navigation .super-navigation a:not(.button):hover, .pypl-navigation .super-navigation a:not(.button):focus {
          color: #1f3b47; }
      .pypl-navigation .super-navigation h4 {
        color: #749e3c;
        font-family: "Flux-Bold", HelveticaNeue, "Helvetica Neue", Arial, sans-serif;
        font-weight: normal;
        font-size: 1.375em;
        line-height: 1.25em; }

  .jobs-navigation {
    background-color: #8b5792;
    *zoom: 1;
    filter: progid:DXImageTransform.Microsoft.gradient(gradientType=0, startColorstr='#FFA06BA7', endColorstr='#FF8B5792');
    background-image: -webkit-gradient(linear, 50% 0%, 50% 100%, color-stop(30%, #a06ba7), color-stop(95%, #8b5792));
    background-image: -webkit-linear-gradient(#a06ba7 30%, #8b5792 95%);
    background-image: -moz-linear-gradient(#a06ba7 30%, #8b5792 95%);
    background-image: -o-linear-gradient(#a06ba7 30%, #8b5792 95%);
    background-image: linear-gradient(#a06ba7 30%, #8b5792 95%);
    border-top: 1px solid #bf9bc4;
    border-bottom: 1px solid #58375c;
    /*a*/ }
    .jobs-navigation .tier-1 {
      border-top: 1px solid #b58bba;
      border-right: 1px solid #85538c;
      border-bottom: 1px solid #67406c;
      border-left: 1px solid #b58bba; }
      .jobs-navigation .tier-1 > a {
        color: #e6e8ea;
        background-color: transparent;
        border-top: 1px solid transparent;
        border-bottom: 1px solid transparent;
        letter-spacing: 0.01em; }
        .jobs-navigation .tier-1 > a:hover, .jobs-navigation .tier-1 > a:focus, .jobs-navigation .tier-1 > a .tier-1:hover > a {
          color: white;
          background-color: #8b5792;
          *zoom: 1;
          filter: progid:DXImageTransform.Microsoft.gradient(gradientType=0, startColorstr='#FF985F9F', endColorstr='#FF8B5792');
          background-image: -webkit-gradient(linear, 50% 0%, 50% 100%, color-stop(10%, #985f9f), color-stop(90%, #8b5792));
          background-image: -webkit-linear-gradient(#985f9f 10%, #8b5792 90%);
          background-image: -moz-linear-gradient(#985f9f 10%, #8b5792 90%);
          background-image: -o-linear-gradient(#985f9f 10%, #8b5792 90%);
          background-image: linear-gradient(#985f9f 10%, #8b5792 90%);
          border-top: 1px solid #a06ba7;
          border-bottom: 1px solid #8b5792; }
    .jobs-navigation .subnav {
      border-top: 1px solid #58375c;
      background-color: #fcfbfd;
      *zoom: 1;
      filter: progid:DXImageTransform.Microsoft.gradient(gradientType=0, startColorstr='#FFEEE5EF', endColorstr='#FFFCFBFD');
      background-image: -webkit-gradient(linear, 50% 0%, 50% 100%, color-stop(10%, #eee5ef), color-stop(90%, #fcfbfd));
      background-image: -webkit-linear-gradient(#eee5ef 10%, #fcfbfd 90%);
      background-image: -moz-linear-gradient(#eee5ef 10%, #fcfbfd 90%);
      background-image: -o-linear-gradient(#eee5ef 10%, #fcfbfd 90%);
      background-image: linear-gradient(#eee5ef 10%, #fcfbfd 90%);
      -webkit-box-shadow: inset 0 0 20px rgba(160, 107, 167, 0.15);
      -moz-box-shadow: inset 0 0 20px rgba(160, 107, 167, 0.15);
      box-shadow: inset 0 0 20px rgba(160, 107, 167, 0.15);
      /*modernizr*/ }
      .touch .jobs-navigation .subnav:before {
        border-color: transparent transparent #eee5ef transparent; }
    .jobs-navigation .tier-2 > a {
      color: rgba(68, 68, 68, 0.9);
      border-top: 1px solid rgba(160, 107, 167, 0.25);
      border-bottom: 1px solid transparent; }
      .jobs-navigation .tier-2 > a:hover, .jobs-navigation .tier-2 > a:focus {
        background: rgba(255, 255, 255, 0.35);
        color: rgba(34, 34, 34, 0.9); }
    .jobs-navigation .tier-2:last-child > a {
      border-bottom: 1px solid rgba(160, 107, 167, 0.25); }
    .jobs-navigation .current_item {
      color: white;
      background-color: #764a7c;
      *zoom: 1;
      filter: progid:DXImageTransform.Microsoft.gradient(gradientType=0, startColorstr='#FF85538C', endColorstr='#FF764A7C');
      background-image: -webkit-gradient(linear, 50% 0%, 50% 100%, color-stop(10%, #85538c), color-stop(90%, #764a7c));
      background-image: -webkit-linear-gradient(#85538c 10%, #764a7c 90%);
      background-image: -moz-linear-gradient(#85538c 10%, #764a7c 90%);
      background-image: -o-linear-gradient(#85538c 10%, #764a7c 90%);
      background-image: linear-gradient(#85538c 10%, #764a7c 90%); }
    .jobs-navigation .super-navigation {
      color: #666666;
      display: none;
      border-right: 1px solid rgba(160, 107, 167, 0.25);
      border-bottom: 1px solid rgba(160, 107, 167, 0.25);
      border-left: 1px solid rgba(160, 107, 167, 0.25);
      background-color: white;
      *zoom: 1;
      filter: progid:DXImageTransform.Microsoft.gradient(gradientType=0, startColorstr='#FFFFFFFF', endColorstr='#FFFFFFFF');
      background-image: -webkit-gradient(linear, 50% 0%, 50% 100%, color-stop(10%, #ffffff), color-stop(90%, #ffffff));
      background-image: -webkit-linear-gradient(#ffffff 10%, #ffffff 90%);
      background-image: -moz-linear-gradient(#ffffff 10%, #ffffff 90%);
      background-image: -o-linear-gradient(#ffffff 10%, #ffffff 90%);
      background-image: linear-gradient(#ffffff 10%, #ffffff 90%); }
      .jobs-navigation .super-navigation a:not(.button) {
        color: #a06ba7; }
        .jobs-navigation .super-navigation a:not(.button), .jobs-navigation .super-navigation a:not(.button):hover, .jobs-navigation .super-navigation a:not(.button):focus {
          background-color: transparent; }
        .jobs-navigation .super-navigation a:not(.button):hover, .jobs-navigation .super-navigation a:not(.button):focus {
          color: #1f3b47; }
      .jobs-navigation .super-navigation h4 {
        color: #945d9c;
        font-family: "Flux-Bold", HelveticaNeue, "Helvetica Neue", Arial, sans-serif;
        font-weight: normal;
        font-size: 1.375em;
        line-height: 1.25em; }

  .shop-navigation {
    background-color: #9e4650;
    *zoom: 1;
    filter: progid:DXImageTransform.Microsoft.gradient(gradientType=0, startColorstr='#FFB55863', endColorstr='#FF9E4650');
    background-image: -webkit-gradient(linear, 50% 0%, 50% 100%, color-stop(30%, #b55863), color-stop(95%, #9e4650));
    background-image: -webkit-linear-gradient(#b55863 30%, #9e4650 95%);
    background-image: -moz-linear-gradient(#b55863 30%, #9e4650 95%);
    background-image: -o-linear-gradient(#b55863 30%, #9e4650 95%);
    background-image: linear-gradient(#b55863 30%, #9e4650 95%);
    border-top: 1px solid #cc8d95;
    border-bottom: 1px solid #622b32;
    /*a*/ }
    .shop-navigation .tier-1 {
      border-top: 1px solid #c57b84;
      border-right: 1px solid #97434d;
      border-bottom: 1px solid #74333b;
      border-left: 1px solid #c57b84; }
      .shop-navigation .tier-1 > a {
        color: #e6e8ea;
        background-color: transparent;
        border-top: 1px solid transparent;
        border-bottom: 1px solid transparent;
        letter-spacing: 0.01em; }
        .shop-navigation .tier-1 > a:hover, .shop-navigation .tier-1 > a:focus, .shop-navigation .tier-1 > a .tier-1:hover > a {
          color: white;
          background-color: #9e4650;
          *zoom: 1;
          filter: progid:DXImageTransform.Microsoft.gradient(gradientType=0, startColorstr='#FFAC4C58', endColorstr='#FF9E4650');
          background-image: -webkit-gradient(linear, 50% 0%, 50% 100%, color-stop(10%, #ac4c58), color-stop(90%, #9e4650));
          background-image: -webkit-linear-gradient(#ac4c58 10%, #9e4650 90%);
          background-image: -moz-linear-gradient(#ac4c58 10%, #9e4650 90%);
          background-image: -o-linear-gradient(#ac4c58 10%, #9e4650 90%);
          background-image: linear-gradient(#ac4c58 10%, #9e4650 90%);
          border-top: 1px solid #b55863;
          border-bottom: 1px solid #9e4650; }
    .shop-navigation .subnav {
      border-top: 1px solid #622b32;
      background-color: #fbf7f8;
      *zoom: 1;
      filter: progid:DXImageTransform.Microsoft.gradient(gradientType=0, startColorstr='#FFF1DEE0', endColorstr='#FFFBF7F8');
      background-image: -webkit-gradient(linear, 50% 0%, 50% 100%, color-stop(10%, #f1dee0), color-stop(90%, #fbf7f8));
      background-image: -webkit-linear-gradient(#f1dee0 10%, #fbf7f8 90%);
      background-image: -moz-linear-gradient(#f1dee0 10%, #fbf7f8 90%);
      background-image: -o-linear-gradient(#f1dee0 10%, #fbf7f8 90%);
      background-image: linear-gradient(#f1dee0 10%, #fbf7f8 90%);
      -webkit-box-shadow: inset 0 0 20px rgba(181, 88, 99, 0.15);
      -moz-box-shadow: inset 0 0 20px rgba(181, 88, 99, 0.15);
      box-shadow: inset 0 0 20px rgba(181, 88, 99, 0.15);
      /*modernizr*/ }
      .touch .shop-navigation .subnav:before {
        border-color: transparent transparent #f1dee0 transparent; }
    .shop-navigation .tier-2 > a {
      color: rgba(68, 68, 68, 0.9);
      border-top: 1px solid rgba(181, 88, 99, 0.25);
      border-bottom: 1px solid transparent; }
      .shop-navigation .tier-2 > a:hover, .shop-navigation .tier-2 > a:focus {
        background: rgba(255, 255, 255, 0.35);
        color: rgba(34, 34, 34, 0.9); }
    .shop-navigation .tier-2:last-child > a {
      border-bottom: 1px solid rgba(181, 88, 99, 0.25); }
    .shop-navigation .current_item {
      color: white;
      background-color: #853b44;
      *zoom: 1;
      filter: progid:DXImageTransform.Microsoft.gradient(gradientType=0, startColorstr='#FF97434D', endColorstr='#FF853B44');
      background-image: -webkit-gradient(linear, 50% 0%, 50% 100%, color-stop(10%, #97434d), color-stop(90%, #853b44));
      background-image: -webkit-linear-gradient(#97434d 10%, #853b44 90%);
      background-image: -moz-linear-gradient(#97434d 10%, #853b44 90%);
      background-image: -o-linear-gradient(#97434d 10%, #853b44 90%);
      background-image: linear-gradient(#97434d 10%, #853b44 90%); }
    .shop-navigation .super-navigation {
      color: #666666;
      display: none;
      border-right: 1px solid rgba(181, 88, 99, 0.25);
      border-bottom: 1px solid rgba(181, 88, 99, 0.25);
      border-left: 1px solid rgba(181, 88, 99, 0.25);
      background-color: white;
      *zoom: 1;
      filter: progid:DXImageTransform.Microsoft.gradient(gradientType=0, startColorstr='#FFFFFFFF', endColorstr='#FFFFFFFF');
      background-image: -webkit-gradient(linear, 50% 0%, 50% 100%, color-stop(10%, #ffffff), color-stop(90%, #ffffff));
      background-image: -webkit-linear-gradient(#ffffff 10%, #ffffff 90%);
      background-image: -moz-linear-gradient(#ffffff 10%, #ffffff 90%);
      background-image: -o-linear-gradient(#ffffff 10%, #ffffff 90%);
      background-image: linear-gradient(#ffffff 10%, #ffffff 90%); }
      .shop-navigation .super-navigation a:not(.button) {
        color: #b55863; }
        .shop-navigation .super-navigation a:not(.button), .shop-navigation .super-navigation a:not(.button):hover, .shop-navigation .super-navigation a:not(.button):focus {
          background-color: transparent; }
        .shop-navigation .super-navigation a:not(.button):hover, .shop-navigation .super-navigation a:not(.button):focus {
          color: #1f3b47; }
      .shop-navigation .super-navigation h4 {
        color: #a94b56;
        font-family: "Flux-Bold", HelveticaNeue, "Helvetica Neue", Arial, sans-serif;
        font-weight: normal;
        font-size: 1.375em;
        line-height: 1.25em; }

  /* end @for */
  .content-wrapper {
    /* Shorten the amount of blue space under the nav on inner pages */ }
    .inner .content-wrapper {
      padding-top: 1.75em; }

  /* Main content with sidebars */
  .main-content.with-left-sidebar {
    width: 65.95745%;
    float: right;
    margin-right: 0;
    #margin-left: -20px; }
  .main-content.with-right-sidebar {
    width: 65.95745%;
    float: left;
    margin-right: 2.12766%; }

  /*aside*/
  .left-sidebar {
    width: 31.91489%;
    float: left;
    margin-right: 2.12766%;
    margin-top: 1em; }

  /*aside*/
  .right-sidebar {
    width: 31.91489%;
    float: right;
    margin-right: 0;
    #margin-left: -20px; }

  .left-sidebar .small-widget, .left-sidebar .medium-widget, .left-sidebar .triple-widget, .right-sidebar .small-widget, .right-sidebar .medium-widget, .right-sidebar .triple-widget {
    float: none;
    width: auto;
    margin-right: auto;
    #margin-left: auto; }

  /* Widgets in main content */
  .row {
    *zoom: 1;
    margin-bottom: 1em; }
    .row:after {
      content: "";
      display: table;
      clear: both; }

  .small-widget {
    width: 48.93617%;
    float: left;
    margin-right: 2.12766%; }
    .small-widget:nth-child(2), .small-widget.last {
      margin-right: 0; }

  .triple-widget {
    width: 31.91489%;
    float: left;
    margin-right: 2.12766%; }
    .triple-widget.last {
      margin-right: 0; }

  .most-recent-posts {
    width: 74.46809%;
    float: left;
    margin-right: 2.12766%; }

  .pep-widget, .psf-widget {
    padding: 1.5em 1.75em; }

  .pep-widget {
    clear: both;
    /* === 4 columns
    li {
        @include span-columns( 6 ); 
        
        &:nth-child(2), &.last {
            margin-right: 0; 
        }
        .lt-ie9 &.last {
            float: right; 
            margin-right: 0; 
        }
    }
    === end */ }

  .psf-widget {
    clear: both; }

  /* Jobs landing page */
  .listing-company {
    *zoom: 1; }
    .listing-company:after {
      content: "";
      display: table;
      clear: both; }

  .listing-company-category:before {
    content: "Category: ";
    color: #666666; }

  .listing-job-type:before {
    content: "Looking for: ";
    color: #666666; }

  .release-number, .release-date, .release-download, .release-enhancements {
    -moz-box-orient: vertical;
    display: inline-block;
    margin-right: -4px;
    vertical-align: middle; }

  .release-number {
    width: 20%; }

  .release-date {
    width: 30%; }

  .release-download {
    width: 25%; }

  .release-enhancements {
    width: 25%; }

  /* Previous Next pattern */
  .previous-next {
    overflow: hidden;
    *zoom: 1; }
    .previous-next a {
      -webkit-box-sizing: border-box;
      -moz-box-sizing: border-box;
      box-sizing: border-box; }
    .previous-next .prev-button {
      width: 48.93617%;
      float: left;
      margin-right: 2.12766%; }
    .previous-next .next-button {
      width: 48.93617%;
      float: right;
      margin-right: 0;
      #margin-left: -20px; }

  /* Footer */
  .main-footer .jump-link {
    display: none; }

  .sitemap .tier-1 {
    float: left;
    width: 50%; }
    .sitemap .tier-1:nth-child(odd) {
      clear: left;
      border-right: 1px solid #caccce; }
    .sitemap .tier-1:nth-child(even) {
      border-left: 1px solid #caccce; }

  .footer-links {
    clear: both;
    /* background: top center no-repeat image-url("footer-radial-shadow.jpg") transparent; */
    text-align: center; }
    .footer-links li {
      display: inline-block; }

  /* Feedback form */
  .feedback {
    padding-left: 1em;
    padding-right: 1em; } }
/* - - - Larger than 640px, less that 940px - - - */
@media (min-width: 40em) and (max-width: 58.75em) {
  body:after {
    content: '';
    display: none; }

  a.jump-to-menu {
    display: none; }

  .search-the-site {
    border-left: 0; }

  .main-navigation {
    border-top: 0;
    -webkit-box-shadow: 0 0 10px rgba(0, 0, 0, 0.2);
    -moz-box-shadow: 0 0 10px rgba(0, 0, 0, 0.2);
    box-shadow: 0 0 10px rgba(0, 0, 0, 0.2);
    display: block;
    /*ul*/
    /*modernizr*/
    /* <li class="tier-2 element-0 close-subnav" role="treeitem">
            <a class="close-for-touch" href="#">Close Menu</a> 
            <a class="close-for-touch close-graphic" href="#">&times;</a>
        </li>
        or
        <li class="tier-2 element-0 close-subnav" role="treeitem">
            <a href="/about">About</a>
            <a class="close-for-touch close-graphic" href="#">&times;</a>
        </li>
    /* If JS doesn't load, make the default appearance hidden, since the trigger to reset focus needs JS */
    text-align: center; }
    .main-navigation .menu {
      *zoom: 1; }
      .main-navigation .menu:after {
        content: "";
        display: table;
        clear: both; }
    .main-navigation .tier-1 {
      position: relative;
      /*modernizr*/ }
      .main-navigation .tier-1:hover .subnav, .main-navigation .tier-1:focus .subnav, .touch .main-navigation .tier-1 .subnav.touched {
        left: 0; }
      .main-navigation .tier-1.element-5:hover .subnav, .main-navigation .tier-1.element-5:focus .subnav, .main-navigation .tier-1.element-5:hover .subnav.touched, .main-navigation .tier-1.element-6:hover .subnav, .main-navigation .tier-1.element-6:focus .subnav, .main-navigation .tier-1.element-6:hover .subnav.touched, .main-navigation .tier-1.element-7:hover .subnav, .main-navigation .tier-1.element-7:focus .subnav, .main-navigation .tier-1.element-7:hover .subnav.touched, .main-navigation .tier-1.element-8:hover .subnav, .main-navigation .tier-1.element-8:focus .subnav, .main-navigation .tier-1.element-8:hover .subnav.touched {
        left: auto;
        right: 0; }
    .main-navigation .subnav {
      position: absolute;
      top: 100%;
      left: -999em;
      z-index: 100;
      text-align: left;
      /*modernizr*/
      /*modernizr*/ }
      .no-touch .main-navigation .subnav {
        min-width: 100%; }
      .touch .main-navigation .subnav {
        top: 120%;
        -webkit-box-shadow: 0 0.25em 0.75em rgba(0, 0, 0, 0.6);
        -moz-box-shadow: 0 0.25em 0.75em rgba(0, 0, 0, 0.6);
        box-shadow: 0 0.25em 0.75em rgba(0, 0, 0, 0.6); }
        .touch .main-navigation .subnav:before {
          position: absolute;
          content: "";
          width: 0;
          height: 0;
          border-style: solid;
          border-width: 0.75em;
          top: -1.45em;
          left: 1em;
          display: block; }
    .touch .main-navigation .tier-1.last .subnav:before {
      left: auto;
      right: 1em; }
    .main-navigation .tier-2 {
      display: block;
      min-width: 100%; }
      .main-navigation .tier-2 a {
        white-space: nowrap; }
    .main-navigation .close-subnav {
      display: none;
      text-align: left;
      white-space: nowrap;
      position: relative;
      /*modernizr*/ }
      .js.touch .main-navigation .close-subnav {
        display: block; }
      .main-navigation .close-subnav > a {
        display: block;
        padding-right: 3.25em;
        font-weight: bold; }
      .main-navigation .close-subnav .close-graphic {
        display: block;
        color: #b55863;
        font-size: 1.875em;
        font-weight: bold;
        position: absolute;
        top: 0;
        right: 0;
        text-align: center;
        width: 1.6em;
        padding: 0.18em 0 0.25em;
        background: rgba(255, 255, 255, 0.2);
        text-shadow: -1px 0 0 white; }
    .main-navigation .tier-1 {
      float: left;
      width: 33.333333%; }
      .main-navigation .tier-1.element-6, .main-navigation .tier-1.element-7 {
        width: 16.6666665%; }
      .main-navigation .tier-1.element-1 {
        -moz-border-radius-topleft: 8px;
        -webkit-border-top-left-radius: 8px;
        border-top-left-radius: 8px; }
        .main-navigation .tier-1.element-1 > a {
          -moz-border-radius-topleft: 7px;
          -webkit-border-top-left-radius: 7px;
          border-top-left-radius: 7px; }
      .main-navigation .tier-1.element-3 {
        -moz-border-radius-topright: 8px;
        -webkit-border-top-right-radius: 8px;
        border-top-right-radius: 8px;
        border-right: 0; }
        .main-navigation .tier-1.element-3 > a {
          -moz-border-radius-topright: 7px;
          -webkit-border-top-right-radius: 7px;
          border-top-right-radius: 7px;
          border-right: 0; }
    .main-navigation .tier-2 > a {
      border-right: 1px solid rgba(255, 255, 255, 0.8); } }
/* - - - Larger than 800px - - - */
@media (min-width: 50em) {
  body:after {
    content: 'local_meetup_map';
    display: none; }

  /* TEMPORARY. Move further down later after testing. */
  /* Supernavs in main-navigation */
  /*<li id="downloads" class="tier-1 element-2 with-supernav" aria-haspopup="true">
      <a href="download.php">Downloads</a>
      <ul class="subnav menu" role="menu" aria-hidden="true">
          <li class="tier-2 element-1" role="treeitem"><a href="#">Releases</a></li>
          <li class="super-navigation">
              <h2>Download for Mac OSX</h2>
              <p>Not the system you are looking for? Python can be used on 21 different operating systems and environments. <a href="#">View the full list</a>.
              </p><p>
                  <a class="button">Python 3.3.0</a> 
                  <a class="button">Python 2.7.3</a>
              </p>
          </li></ul>
  </li>*/
  /*li*/
  .with-supernav .subnav {
    border-right: 1px solid rgba(102, 102, 102, 0.3); }

  /*.subnav li*/
  .super-navigation {
    display: block;
    position: absolute;
    /* relative to the containing LI */
    top: 0;
    width: 28em;
    min-height: 100%;
    text-align: left;
    padding: 1.5em 1.75em;
    border-top: 1px solid rgba(255, 255, 255, 0.8);
    border-left: 1px solid rgba(255, 255, 255, 0.8); }
    .main-navigation .super-navigation a:not(.button) {
      padding: 0;
      border: none; }
      .main-navigation .super-navigation a:not(.button):hover, .main-navigation .super-navigation a:not(.button):focus {
        border: none;
        background: transparent; }
    .super-navigation h2, .super-navigation h3, .super-navigation h4, .super-navigation h5 {
      margin-top: 0; }
    #community .super-navigation h4, #blog .super-navigation h4, #events .super-navigation h4 {
      margin-bottom: 0; }
    .super-navigation p.date-posted {
      color: #666666;
      font-size: pxtoem(10px) !important;
      font-style: italic; }
    .super-navigation p.excert {
      font-size: pxtoem(10px);
      line-height: 1.3em; }
    .super-navigation p.quote-by {
      color: #3776ab; }

  .tier-1.element-1 .super-navigation, .tier-1.element-2 .super-navigation, .tier-1.element-3 .super-navigation {
    left: 100.25%; }

  .tier-1.element-4 .super-navigation, .tier-1.element-5 .super-navigation, .tier-1.element-6 .super-navigation, .tier-1.element-7 .super-navigation {
    left: -28em; }

  /* END */
  /* IE 7 and 8 needed a width on the container... wasn't inheriting it from the contents */
  .lt-ie9 .site-headline a, .site-headline a img {
    width: 223.52px;
    height: 72.16px; }

  .site-headline {
    margin: 0.30625em 0; }

  .options-bar {
    margin: 0.875em 0; }

  .search-field {
    background: white;
    padding: 0.4em 0.5em 0.3em;
    margin-right: .5em;
    width: 11em; }
    .search-field:focus {
      width: 15em; }

  .slide-code, .slide-copy {
    float: left;
    min-height: 300px;
    width: 50%; }

  .introduction {
    text-align: center; }
    .introduction .breaker {
      display: block;
      width: 100%;
      height: 1px;
      font-size: 1px;
      line-height: 1px; }

  /* Header-banners */
  .about-banner, .download-for-current-os, .documentation-banner {
    padding-left: 8.51064%;
    padding-right: 34.04255%;
    min-height: 15em; }

  .about-banner {
    background: 96% 0 no-repeat url('../img/python-logo-large3.png?1361286604') transparent; }

  .download-for-current-os {
    background: 97% -30px no-repeat url('../img/download-arrow_trans24.png?1361286604') transparent; }

  .documentation-banner {
    background: 101% -20px no-repeat url('../img/docs-filecab_trans24.png?1361286604') transparent; }

  .welcome-to-the-foundation {
    padding-top: 1em;
    padding-bottom: 1em; }

  /* Blog landing page */
  /*h2*/
  .welcome-message {
    text-align: left;
    position: absolute;
    left: 0;
    margin-top: 0.56875em;
    width: 23.40426%; }

  .latest-blog-post, .featured-event, .jobs-intro {
    position: relative;
    text-align: left; }
    .latest-blog-post .call-to-action, .featured-event .call-to-action, .jobs-intro .call-to-action {
      margin-left: 34.04255%; }
    .latest-blog-post .date-posted, .latest-blog-post .event-date, .featured-event .date-posted, .featured-event .event-date, .jobs-intro .date-posted, .jobs-intro .event-date {
      position: absolute;
      left: 0;
      width: 31.91489%; }
    .latest-blog-post .excerpt, .featured-event .excerpt, .jobs-intro .excerpt {
      margin-left: 34.04255%; }

  /* Main content with sidebars */
  .main-content.with-left-sidebar {
    width: 74.46809%;
    float: right;
    margin-right: 0;
    #margin-left: -20px; }
  .main-content.with-right-sidebar {
    width: 74.46809%;
    float: left;
    margin-right: 2.12766%; }

  /*aside*/
  .left-sidebar {
    width: 23.40426%;
    float: left;
    margin-right: 2.12766%; }

  /*aside*/
  .right-sidebar {
    width: 23.40426%;
    float: right;
    margin-right: 0;
    #margin-left: -20px; }

  .featured-success-story {
    /*blockquote*/ }
    .featured-success-story .success-quote:before, .featured-success-story .success-quote:after {
      font-size: 2.375em; }

  .quote-by, .quote-by-organization {
    display: -moz-inline-stack;
    display: inline-block;
    vertical-align: baseline; }
    .lt-ie8 .quote-by, .lt-ie8 .quote-by-organization {
      vertical-align: auto;
      zoom: 1;
      display: inline; }

  .quote-by-organization:before {
    content: ", ";
    margin-left: -.25em; }

  .activity-feed {
    position: absolute;
    right: 0; }

  .psf-widget {
    min-height: 14em;
    position: relative; }
    .psf-widget .shiny-python-logo {
      position: absolute;
      top: 0.5em;
      right: 1em;
      width: 210px;
      height: 210px;
      background: top left no-repeat url('../img/python-logo-large3.png?1361286604') transparent; }
    .psf-widget .widget-title, .psf-widget p {
      margin-right: 34.04255%; }

  .triple-widget {
    width: 31.91489%;
    float: left;
    margin-right: 2.12766%; }
    .triple-widget.last {
      margin-right: 0; }

  /* ! Events landing page */
  .list-recent-events .event-title, .list-recent-events p, .list-recent-posts .event-title, .list-recent-posts p {
    margin-left: 25.53191%; }
  .list-recent-events time, .list-recent-posts time {
    position: absolute;
    top: .3em;
    left: 0;
    width: 23.40426%; }

  /* <li>
          <h2 class="listing-company">
              <span class="listing-company-name">
                  <span class="listing-new">New</span> <a href="#to-description">StudioNow</a>
              </span>
              <span class="listing-location"><a href="#to-jobs-by-location">Nashville, TN, USA</a></span>
          </h2>
          <span class="listing-company-category"><a href="#to-jobs-by-category">Video production</a></span>
          <span class="listing-job-type"><a href="#to-jobs-by-type">Front-end Developer</a>, <a href="#to-jobs-by-type">Software Engineers</a></span>
          <span class="listing-posted">10 December 2012</span>
      </li>*/
  .list-recent-jobs li {
    *zoom: 1; }
    .list-recent-jobs li:after {
      content: "";
      display: table;
      clear: both; }
  .list-recent-jobs .listing-company-category a, .list-recent-jobs .listing-job-type a {
    white-space: nowrap; }
  .list-recent-jobs .listing-posted {
    width: 48.93617%;
    float: left;
    margin-right: 2.12766%;
    margin-right: 0; }
  .list-recent-jobs .listing-company-category {
    width: 48.93617%;
    float: right;
    margin-right: 0;
    #margin-left: -20px;
    text-align: right;
    clear: none; }

  /*h2*/
  .listing-company .listing-company-name {
    width: 57.44681%;
    float: left;
    margin-right: 2.12766%; }
    .listing-company .listing-company-name a:hover:after, .listing-company .listing-company-name a:focus:after {
      color: #666666;
      content: " View Details";
      font-size: .75em; }
  .listing-company .listing-location {
    width: 40.42553%;
    float: right;
    margin-right: 0;
    #margin-left: -20px;
    text-align: right; }

  .job-meta {
    width: 48.93617%;
    float: left;
    margin-right: 2.12766%;
    margin-bottom: 0; }

  .job-tags {
    width: 48.93617%;
    float: right;
    margin-right: 0;
    #margin-left: -20px; }

  /* Footer */
  .sitemap, .footer-links, .copyright {
    font-size: 0.875em; }

  .sitemap .tier-1 {
    width: 32.97872%;
    border-left: 0;
    border-right: 0; }
    .sitemap .tier-1:nth-child(odd) {
      clear: none;
      border-right: 0; }
    .sitemap .tier-1.element-1, .sitemap .tier-1.element-4, .sitemap .tier-1.element-7, .sitemap .tier-1.element-10 {
      border-right: 1px solid #dee0e3; }
    .sitemap .tier-1.element-1, .sitemap .tier-1.element-2, .sitemap .tier-1.element-4, .sitemap .tier-1.element-5, .sitemap .tier-1.element-7, .sitemap .tier-1.element-8 {
      border-right: 1px solid #dee0e3; }
    .sitemap .tier-1.element-2, .sitemap .tier-1.element-3, .sitemap .tier-1.element-5, .sitemap .tier-1.element-6, .sitemap .tier-1.element-8, .sitemap .tier-1.element-9 {
      border-left: 1px solid #f1f2f3; }

  .footer-links .say-no-more {
    display: inline;
    visibility: visible; }

  /* Feedback form */
  .feedback {
    padding-left: 0;
    padding-right: 0; }
    .feedback .shrubbery {
      margin-left: 8.51064%;
      margin-right: 8.51064%; }
    .feedback .accordion-wrapper {
      margin-left: 8.51064%;
      margin-right: 8.51064%; }
    .feedback label[for=id_name],
    .feedback label[for=id_email],
    .feedback label[for=id_country],
    .feedback label[for=id_issue_type],
    .feedback label[for=id_comment] {
      display: inline-block;
      text-align: right;
      width: 14.89362%;
      margin-right: 2.12766%; }
    .feedback #id_name,
    .feedback #id_email,
    .feedback #id_country,
    .feedback #id_issue_type,
    .feedback #id_comment {
      display: inline-block;
      width: 65.95745%; }
    .feedback button {
      margin-left: 17.02128%; } }
/* - - - Larger than 940px - - - */
@media (min-width: 58.75em) {
  body:after {
    content: 'load_supernavs local_meetup_map';
    display: none; }

  a.jump-to-menu {
    display: none; }

  .search-the-site {
    border-left: 0; }

  .main-navigation {
    -webkit-border-radius: 8px;
    -moz-border-radius: 8px;
    -ms-border-radius: 8px;
    -o-border-radius: 8px;
    border-radius: 8px;
    -webkit-box-shadow: 0 0 10px rgba(0, 0, 0, 0.2);
    -moz-box-shadow: 0 0 10px rgba(0, 0, 0, 0.2);
    box-shadow: 0 0 10px rgba(0, 0, 0, 0.2);
    display: block;
    margin: 0 -0.75em;
    text-align: center;
    /*ul*/
    /*modernizr*/
    /* <li class="tier-2 element-0 close-subnav" role="treeitem">
            <a class="close-for-touch" href="#">Close Menu</a> 
            <a class="close-for-touch close-graphic" href="#">&times;</a>
        </li>
        or
        <li class="tier-2 element-0 close-subnav" role="treeitem">
            <a href="/about">About</a>
            <a class="close-for-touch close-graphic" href="#">&times;</a>
        </li>
    /* If JS doesn't load, make the default appearance hidden, since the trigger to reset focus needs JS */
    font-size: 1.125em; }
    .main-navigation .menu {
      *zoom: 1; }
      .main-navigation .menu:after {
        content: "";
        display: table;
        clear: both; }
    .main-navigation .tier-1 {
      position: relative;
      /*modernizr*/ }
      .main-navigation .tier-1:hover .subnav, .main-navigation .tier-1:focus .subnav, .touch .main-navigation .tier-1 .subnav.touched {
        left: 0; }
      .main-navigation .tier-1.element-5:hover .subnav, .main-navigation .tier-1.element-5:focus .subnav, .main-navigation .tier-1.element-5:hover .subnav.touched, .main-navigation .tier-1.element-6:hover .subnav, .main-navigation .tier-1.element-6:focus .subnav, .main-navigation .tier-1.element-6:hover .subnav.touched, .main-navigation .tier-1.element-7:hover .subnav, .main-navigation .tier-1.element-7:focus .subnav, .main-navigation .tier-1.element-7:hover .subnav.touched, .main-navigation .tier-1.element-8:hover .subnav, .main-navigation .tier-1.element-8:focus .subnav, .main-navigation .tier-1.element-8:hover .subnav.touched {
        left: auto;
        right: 0; }
    .main-navigation .subnav {
      position: absolute;
      top: 100%;
      left: -999em;
      z-index: 100;
      text-align: left;
      /*modernizr*/
      /*modernizr*/ }
      .no-touch .main-navigation .subnav {
        min-width: 100%; }
      .touch .main-navigation .subnav {
        top: 120%;
        -webkit-box-shadow: 0 0.25em 0.75em rgba(0, 0, 0, 0.6);
        -moz-box-shadow: 0 0.25em 0.75em rgba(0, 0, 0, 0.6);
        box-shadow: 0 0.25em 0.75em rgba(0, 0, 0, 0.6); }
        .touch .main-navigation .subnav:before {
          position: absolute;
          content: "";
          width: 0;
          height: 0;
          border-style: solid;
          border-width: 0.75em;
          top: -1.45em;
          left: 1em;
          display: block; }
    .touch .main-navigation .tier-1.last .subnav:before {
      left: auto;
      right: 1em; }
    .main-navigation .tier-2 {
      display: block;
      min-width: 100%; }
      .main-navigation .tier-2 a {
        white-space: nowrap; }
    .main-navigation .close-subnav {
      display: none;
      text-align: left;
      white-space: nowrap;
      position: relative;
      /*modernizr*/ }
      .js.touch .main-navigation .close-subnav {
        display: block; }
      .main-navigation .close-subnav > a {
        display: block;
        padding-right: 3.25em;
        font-weight: bold; }
      .main-navigation .close-subnav .close-graphic {
        display: block;
        color: #b55863;
        font-size: 1.875em;
        font-weight: bold;
        position: absolute;
        top: 0;
        right: 0;
        text-align: center;
        width: 1.6em;
        padding: 0.18em 0 0.25em;
        background: rgba(255, 255, 255, 0.2);
        text-shadow: -1px 0 0 white; }
    .main-navigation .menu {
      text-align: center; }
    .main-navigation .tier-1 {
      float: none;
      border-top: 0;
      border-bottom: 0;
      display: -moz-inline-stack;
      display: inline-block;
      vertical-align: baseline;
      /* Conside display: table; on the wrapper (ul.main-navigation) to get the centering to work, and to allow floats here */
      width: auto;
      margin: 0 -5px 0 0;
      border-right: 1px solid rgba(0, 0, 0, 0.2);
      border-left: 1px solid rgba(255, 255, 255, 0.1);
      /* We've set this explicitly before, so we need to "clear" the width value explicitly */ }
      .lt-ie8 .main-navigation .tier-1 {
        vertical-align: auto;
        zoom: 1;
        display: inline; }
      .main-navigation .tier-1.element-1 {
        border-left: 0; }
      .main-navigation .tier-1.last {
        border-right: 0; }
      .main-navigation .tier-1.element-6, .main-navigation .tier-1.element-7 {
        width: auto; }
    .main-navigation .tier-1 > a {
      padding: 0.65em 1.25em 0.55em; }

  .navigation .close-subnav {
    border-top: 0; }

<<<<<<< HEAD
  .site-headline a img {
=======
  /* IE 7 and 8 needed a width on the container... wasn't inheriting it from the contents */
  .lt-ie9 .site-headline a, .site-headline a img {
>>>>>>> 24356a05
    width: 254px;
    height: 82px; }

  .search-field {
    width: 14em; }
    .search-field:focus {
      width: 18em;
      margin-right: .5em; }

  .options-bar {
    margin: 1.3125em 0; }

  /* BRING BACK THE SUPERNAV STUFF HERE */
  .super-navigation .menu {
    text-align: left; }

  /* Header-banners */
  .about-banner, .download-for-current-os, .documentation-banner {
    padding-left: 8.51064%;
    padding-right: 34.04255%; }

  .about-banner {
    background: 88% 0 no-repeat url('../img/python-logo-large3.png?1361286604') transparent; }

  .featured-success-story .success-quote {
    margin-left: 8.51064%;
    margin-right: 8.51064%; }

  /* Main content with sidebars */
  .main-content.with-left-sidebar {
    padding-left: 3.19149%;
    padding-right: 3.19149%; }
<<<<<<< HEAD
=======

  .single-event-title {
    font-size: 2em; }
    .fontface .single-event-title {
      font-size: 2.3em; }
      .fontface .single-event-title span:before {
        font-size: .875em; }
>>>>>>> 24356a05

  /*aside*/
  /*aside*/
  /* Widgets in main content */
  .small-widget p, .small-widget li, .medium-widget p, .medium-widget li, .psf-widget p, .psf-widget li, .python-needs-you-widget p, .python-needs-you-widget li, .documentation-help p, .documentation-help li {
    font-size: 0.9375em; }

  .small-widget {
    width: 23.40426%;
    float: left;
    margin-right: 2.12766%; }
    .small-widget:nth-child(2) {
      margin-right: 2.12766%; }

  .medium-widget {
    width: 48.93617%;
    float: left;
    margin-right: 2.12766%; }

  .small-widget.last, .medium-widget.last {
    float: right;
    margin-right: 0; }

  .blog-widget li, .event-widget li, .most-recent-posts li {
    padding-left: 7em; }
  .blog-widget .say-no-more, .event-widget .say-no-more, .most-recent-posts .say-no-more {
    display: inline;
    visibility: visible; }

  .pep-widget, .psf-widget, .python-needs-you-widget {
    padding: 1.5em 1.75em; }

  .psf-widget .widget-title, .psf-widget p, .python-needs-you-widget .widget-title, .python-needs-you-widget p {
    margin-right: 25.53191%; }

  .mapped-events h2 {
    margin-top: .5em; }

  /* Community landing page */
  .tag-wrapper {
    display: inline; }

  /* Blog landing page */
  /*h2*/
  .welcome-message {
    width: 23.40426%; }

  .latest-blog-post .call-to-action, .featured-event .call-to-action, .jobs-intro .call-to-action {
    margin-left: 25.53191%; }
  .latest-blog-post .date-posted, .latest-blog-post .event-date, .featured-event .date-posted, .featured-event .event-date, .jobs-intro .date-posted, .jobs-intro .event-date {
    width: 23.40426%; }
  .latest-blog-post .excerpt, .featured-event .excerpt, .jobs-intro .excerpt {
    margin-left: 25.53191%; }

  .subscription-channels li {
    display: -moz-inline-stack;
    display: inline-block;
    vertical-align: baseline;
    width: 30%; }
    .lt-ie8 .subscription-channels li {
      vertical-align: auto;
      zoom: 1;
      display: inline; }

  .pep-widget {
    /* === 3 cols
    li {
        @include span-columns( 3 ); 
        
        &:nth-child(2) {
            margin-right: gutter(); 
        }
    }
    === end */ }
    .pep-widget .widget-title {
      position: relative;
      padding-right: 6em; }

  .rss-link {
    position: absolute;
    top: 0;
    right: 0; }

  /* Footer */
  .main-footer-links .container {
    padding: 0 2em 0.75em; }

  .sitemap a {
    text-align: left; }
  .sitemap .tier-1 {
    width: 16.666%;
    border: 0; }
    .sitemap .tier-1.element-1, .sitemap .tier-1.element-2, .sitemap .tier-1.element-3, .sitemap .tier-1.element-4, .sitemap .tier-1.element-5, .sitemap .tier-1.element-6, .sitemap .tier-1.element-7, .sitemap .tier-1.element-8, .sitemap .tier-1.element-9, .sitemap .tier-1.element-10 {
      border: 0; }
  .sitemap .subnav, .sitemap .subnav li {
    border: 0; }

  .footer-links a {
    padding: 0.3em 0.75em; }

  /* Feedback form */
  .feedback h2, .feedback h3 {
    display: inline-block; }
  .feedback h3 {
    padding-left: .125em;
    margin-bottom: .125em; }
  .feedback .shrubbery p {
    padding-left: 5em; } }
/* - - - Larger than 1024px - - - */
@media (min-width: 64em) {
  body:after {
    content: 'load_supernavs local_meetup_map';
    display: none; }

  /* Header banners */
  .temp-arrow {
    background: url("../img/temp-arrow.png") 0 0 no-repeat;
    position: absolute;
    top: 150px;
    right: -50px;
    height: 100px;
    width: 50px; }

  .latest-blog-post .call-to-action, .featured-event .call-to-action, .jobs-intro .call-to-action {
    margin-left: 25.53191%;
    margin-right: 8.51064%; }
  .latest-blog-post .excerpt, .featured-event .excerpt, .jobs-intro .excerpt {
    margin-left: 25.53191%;
    margin-right: 8.51064%; }

  .psf-widget .widget-title, .psf-widget p {
    margin-right: 34.04255%; }

  .mapped-events h2 {
    margin-top: 1em; }

  /* Main content with sidebars */
  .inner .main-content.with-left-sidebar {
    padding-left: 8.51064%;
    padding-right: 8.51064%; }

  .event-description, .job-description {
    padding-left: 8.51064%;
    padding-right: 8.51064%; }

  /*aside*/
  /*aside*/
  /* Footer */
  .main-footer-links .container {
    padding: 0 3em 0.75em; } }<|MERGE_RESOLUTION|>--- conflicted
+++ resolved
@@ -1655,12 +1655,8 @@
   .navigation .close-subnav {
     border-top: 0; }
 
-<<<<<<< HEAD
-  .site-headline a img {
-=======
   /* IE 7 and 8 needed a width on the container... wasn't inheriting it from the contents */
   .lt-ie9 .site-headline a, .site-headline a img {
->>>>>>> 24356a05
     width: 254px;
     height: 82px; }
 
@@ -1693,8 +1689,6 @@
   .main-content.with-left-sidebar {
     padding-left: 3.19149%;
     padding-right: 3.19149%; }
-<<<<<<< HEAD
-=======
 
   .single-event-title {
     font-size: 2em; }
@@ -1702,7 +1696,6 @@
       font-size: 2.3em; }
       .fontface .single-event-title span:before {
         font-size: .875em; }
->>>>>>> 24356a05
 
   /*aside*/
   /*aside*/
