@import "base";
@import "functions";
@import "mixins";

/* 
 * ! ===== START Media Queries ===== 
 *
 * Define media queries here as mix-ins. Deliver the ones we want inside of complete mqs in mq.scss
 * Alternately, deliver the rule-sets that we want to IE7 and 8 to render 
 * by calling the mixin WITHOUT surrounding it in a media query for no-mq.scss. 
 *
 * Column structure =  
 * 
 *  Susy mix-ins with examples:
 *  @include span-columns(3 omega, 12); 
 *  @include omega; 
 *  @include prefix(3); 3 columns of padding before
 *  @include suffix(3); 3 columns of padding after
 *  @include pad(3,3); 3 columns of padding on each side
 *  @include pre(3); 3 columns of margin before
 *  @include post(3); 3 columns of margin after
 *  @include squish(3,3); 3 columns of margin on each side
 *  @include pull(2); Uses negative margin to pull an element out of the flow
 *  columns(2); raw math for 2 cols of width and any gutters contained within
 *  gutter(6); raw math for gutter width
 */


<<<<<<< HEAD
/* ! ===== Ruleset for a two-tier, stacked version of the main navigation ===== */
@mixin stacked_nav() {
    
    .no-touch {
     
        a.jump-to-menu {
            display: none; 
        }
        .search-the-site {
            border-left: 0; 
        }
        .main-navigation {
            border-top: 0;
            @include box-shadow(0 0 10px rgba(0, 0, 0, 0.2) );
            display: block; 
            @include horizontal_nav_dropdowns(); 
            text-align: center; 
            
            .tier-1 {
                float: left; 
                width: 33.333333%;
                // @include pe-border( $color-top: rgba( #fff, .2 ), $color-left: rgba( #fff, .1 ), $color-bottom: rgba( #000, .3 ), $color-right: rgba( #000, .2 ) ); 
                
                &.element-6, &.element-7 {
                    width: 16.6666665%;
                }
                &.element-1 {
                    @include border-top-left-radius( 8px );
                    
                    & > a { @include border-top-left-radius( 7px ); }
                }
                &.element-3 {
                    @include border-top-right-radius( 8px ); border-right: 0;
                    
                    & > a { @include border-top-right-radius( 7px ); border-right: 0; }
                }
                
                // &.element-4 { @include border-bottom-left-radius( 8px ); }
                // &.element-7 { @include border-bottom-right-radius( 8px ); border-right: 0; }
            }
            .tier-2 {
                
                & > a {
                    @include pe-border( $color-right: rgba( #fff, .8 ) );
                }
            }
        }
        .navigation {
            .close-subnav {
                 // @include pe-border( $color-bottom: rgba( #666, .2 ) );
            }
            .close-for-touch {
                // @include pe-border( $color-left: rgba( #666, .2 ) );
            }
        }
    }
}


/* ! ===== Ruleset for a single row of main navigation ===== */
@mixin horizontal_nav() {
    
    a.jump-to-menu {
        display: none; 
    }
    .search-the-site {
        border-left: 0; 
    }
    .main-navigation {
        display: block; 
        //margin: 0 -.625em;
        text-align: center; 
        font-size: px2em( 18px );
        @include border-radius(8px);
        @include box-shadow(0 0 10px rgba(0, 0, 0, 0.2) );
        
        @include horizontal_nav_dropdowns();
        
        .menu {
            text-align: center; 
        }
        .tier-1 {
            float: none; 
            border-top: 0;
            border-bottom: 0;
            width: auto; 
            margin: 0 -5px 0 0; 
            @include pe-inline-block(); 
            @include pe-border( $color-left: rgba( #fff, .1 ), $color-right: rgba( #000, .2 ) ); 
            
            &.element-1 {
                border-left: 0; 
            }
            &.last {
                border-right: 0; 
            }
            /* We've set this explicitly before, so we need to "clear" the width value explicitly */
            &.element-6, &.element-7 {
                width: auto; 
            }
        }
        .tier-1 > a {
            padding: .65em 1.25em .55em;
        }
        .tier-2 {
            
        }
    }
    .navigation {
        
        .close-subnav {
            border-top: 0;
             
            a {
                @include pe-border( $color-right: rgba( #fff, .8 ) );
            }
            .close-for-touch {
                @include pe-border( $color-left: rgba( #666, .2 ), $color-right: transparent );
            }
        }
    }
    
    /* TO DO: With Javascript, look for a left-right swipe action and also trigger the menu to open */
    #touchnav-wrapper {
        
        .touch & {
            @include transition( transform 300ms ease ); 
            @include transform( translate3d( 0, 0, 0 ) ); 
            -webkit-backface-visibility: hidden; 
        }
        .touch .show-sidemenu & {
            @include transform( translate3d( 280px, 0, 0 ) ); 
        }
    }
    
    .inner .main-header {
        position: static; 
    }
}


=======
>>>>>>> 20a32033
/* ! ===== Smaller than 400px ===== */
@mixin max_width_399() {
    
    .search-field:focus {
        width: 9em;
    }
}


/* ! ===== Larger than 400px ===== */
@mixin min_width_400() {
    
    .introduction {
        font-size: px2em( $headerthree );
    }
    
    .content-wrapper {
        
        .container {
            padding: 1em 1.5em;
        }
    }
    
    .shrubbery {
        .give-me-more {
            display: block;
        }
    }
    
    .widget-title, .listing-company {
        
        .prompt {
            display: inline;
        }
    }
    
<<<<<<< HEAD
    input[type="submit"], input[type="reset"], button, a.button, .button {
=======
    input[type="submit"], input[type="reset"], button, a.button, .button,
    .psf-widget .button, .psf-widget a.button, .python-needs-you-widget .button, .python-needs-you-widget a.button {
>>>>>>> 20a32033
        display: inline-block;
        width: auto;
    }
}


/* ! ===== Smaller than 480px ===== */
@mixin max_width_480() {
    
    .slideshow {
        display: none; 
    }
}


/* ! ===== Larger than 480px ===== */
@mixin min_width_480() {
    
    .options-bar .breaker {
        display: none;  
    }
    .adjust-font-size {
        border-left: 1px solid lighten( $darkerblue, 8% );
    }
    .search-the-site {
        border-right: 1px solid darken( $darkerblue, 12% );
    }
}


/* ! ===== Larger than 520px ===== */
@mixin min_width_520() {
    
    body {
        text-rendering: optimizeLegibility; 
        /* @include transition( all .3s ease-in-out ); makes the media query changes animate */
    }
    
    /* Simple Column Structure */
    .col-row {
        .column { float: left; }
    }
    .two-col, .four-col {
        & > .column { width: 50%; }
        & > .double-col { width: 100%; }
        & > .column:nth-of-type(2n+3) { clear: left; }
    }
    
    .meta-navigation, 
    .main-header, 
    .main-navigation,
    .content-wrapper, 
    .main-footer {
        /* These elements are full width */
        clear: both; 
    }
    
    .container {
        max-width: px2em( 1200px );
        width: 100%; 
        margin: 0 auto; 
        padding: 0;
        @include pie-clearfix(); 
    }
    
<<<<<<< HEAD
    .introduction {
        font-size: px2em( $headertwo );
    }
=======
    .introduction { font-size: px2em( $headertwo ); }
>>>>>>> 20a32033
    
    .success-stories-widget blockquote {
        font-size: px2em( $headerfour );
        padding: 1em 1.4em 1.3em;
    }
    
<<<<<<< HEAD
    .text {
        font-size: px2em( 15px );
    }
=======
    .text { font-size: px2em( 15px ); }
>>>>>>> 20a32033
}


/* ! ===== Larger than 640px ===== */
@mixin min_width_640() {
    
    .meta-navigation {
        text-align: left;
        
        .say-no-more {
            display: none; 
            visibility: hidden;  
        }
        .jump-link {
            display: none; 
        }
        li {
            float: left; 
            width: 16.6666667%; /* 6 columns */
            /* width: 14.2857142857%; 7 columns */
        	border-left: 1px solid lighten( $darkerblue, 5% ); 
        	border-right: 1px solid darken( $darkerblue, 7% ); 
        }
        a {
            
        }
    }
    .site-headline {
        float: left; 
    }
    .options-bar {
        float: right; 
        width: auto;  
    }
    .search-field {
        @include transition( width .3s ease-in-out ); 
    }
    .search-field:focus {
        width: 8em;
        margin-right: .5em;
    }
    /*modernizr*/ .no-touch .search-button {
        display: inline; 
    }
    
    .slide-copy {
        padding: 30px 40px;
        
        p {
            font-size: px2em( 16px );
        }
    }
    
    .introduction {
        padding: 0 1em;
    }
    
    .call-to-action {
        font-size: px2em( $headertwo ); 
    }
    
    /* Header-banners (not home) */
    .header-banner {
        padding: 1em;
        
        .home &, .inner & {
            padding: 0;
        }
    }
    .about-banner, .download-for-current-os, .documentation-banner, .welcome-to-the-foundation {
        @include pad( 1,1 ); 
    }
    
    .main-header {
        /* Shorten the amount of blue space under the nav on inner pages */
        .inner & {
            position: relative; 
            z-index: 10;  
        }
    }
    
    /*<nav class="main-navigation" role="navigation">*/
    .main-navigation {
        clear: both; 
        @include horizontal_nav_base();  
        @include border-radius( 8px 8px 0 0 ); 
        
        /*ul*/ & > .menu {
            
        }
        .tier-1 {
            
        }
        .tier-2 {
            font-size: px2em( 14px );
        }
        .subnav {
            @include box-shadow( 0 .5em .5em rgba( 0,0,0,0.3) );
        }
        /* Shorten the amount of blue space under the nav on inner pages */
        .inner & {
            position: relative; 
            margin-bottom: -1.75em; 
        }
    }
    
    /*li*/ .with-supernav {
        
        .super-navigation {
            display: none; 
        }
    }
    
    /* 
     * This is super cool. Uses two arrays to spit out a bunch of repetitive rulesets. 
     * Associative array example borrowed from https://github.com/nex3/sass/issues/132#issuecomment-4335097 
     */
    $names: python, psf, docs, pypl, jobs, shop;
    $colors: $blue, $psf, $yellow, $green, $purple, $red;
    $type-colors: $grey-lightest, $grey-lightest, $grey-dark, $grey-lightest, $grey-lightest, $grey-lightest;

    @for $i from 1 through length($names) {
    
        $this-color: nth($colors, $i); 
        $bordertop: lighten( $this-color, 38% ); 
        
        .#{nth($names, $i)}-navigation {
            @include vertical-gradient( $this-color, adjust-lightness( $this-color, -8 ), 30%, 95% );
            border-top: 1px solid lighten($this-color, 15%);
            border-bottom: 1px solid darken($this-color, 25%);
            
            .tier-1 {
                @include pe-border( $color-top: lighten($this-color, 10%), $color-left: lighten($this-color, 10%), $color-bottom: darken($this-color, 20%), $color-right: darken($this-color, 10%) );
                
                & > a {
                    color: nth($type-colors, $i);;
                    background-color: transparent;
                    @include pe-border( $color-top: transparent, $color-bottom: transparent );
                    letter-spacing: 0.01em;
                    
                    &:hover, &:focus, .tier-1:hover > a {
                        color: $white;
                        @include vertical-gradient( darken($this-color, 4%), darken($this-color, 8%) );
                        @include pe-border( $color-top: $this-color, $color-bottom: darken($this-color, 8%) );
                    }
                }    
            }
            
            .subnav {
                @include pe-border( $color-top: darken($this-color, 25%) );
                @include vertical-gradient( lighten( $this-color, 38% ), lighten( $this-color, 45% ) );
                @include box-shadow( inset 0 0 20px rgba($this-color, 0.15) );
            
                /*modernizr*/ .touch & {
                    
                    &:before {
                        border-color: transparent transparent $bordertop transparent; 
                    }
                }
            }
            
            .tier-2 {
                // background-color: lighten( $this-color, 50% );
                
                & > a {
                    color: rgba($grey-dark, 0.9);
                    @include pe-border( $color-top: rgba($this-color, 0.25), $color-bottom: transparent );
                    
                    &:hover, &:focus {
                        background: rgba(255, 255, 255, 0.35);
                        color: rgba($grey-darker, 0.9); 
                    }
                }
                
                &:last-child > a {
                    @include pe-border( $color-bottom: rgba($this-color, 0.25) );
                }
            }
            
            /*a*/ .current_item {
                color: $white; 
                @include vertical-gradient( darken($this-color, 10%), darken($this-color, 15%) );
                // text-shadow: 0 0 3px rgba(255, 255, 255, 0.5);
            }
            
            .super-navigation {
                color: $grey;
                border: 1px solid lighten( $this-color, 25% );
                @include vertical-gradient( lighten($this-color, 55%), lighten($this-color, 45%));
                
                a:not(.button) {
                    color: $this-color; 
                }
                h4 {
                    color: darken($this-color, 5%);
                }
            }
        }
    }/* end @for */
    
    
    .content-wrapper {
        
        .inner & {
            padding-top: 3.5em; 
        }
    }
    
    /* Main content with sidebars */
    .main-content { 
        
        &.with-left-sidebar {
            @include span-columns( 8 omega ); 
        }
        &.with-right-sidebar {
            @include span-columns( 8 ); 
        }
    }
    /*aside*/ .left-sidebar {
        @include span-columns( 4 );
        margin-top: 1em; 
    }
    /*aside*/ .right-sidebar {
        @include span-columns( 4 omega );
    }
    
    .left-sidebar, .right-sidebar {
        
        .small-widget, .medium-widget, .triple-widget {
             @include reset-columns(); 
         }
    }
    
    /* Widgets in main content */
    .row {
        @include pie-clearfix();
        margin-bottom: 1em;
    }
    .small-widget, .medium-widget, .triple-widget, .most-recent-posts, .pep-widget {
        // padding: 0.75em;
        // padding: 1em 2em;
    }
    .small-widget {
        @include span-columns( 6 ); 
        
        &:nth-child(2), &.last {
            margin-right: 0; 
        }
    } 
    .triple-widget {
        @include span-columns( 4 ); 
        
        &.last {
            margin-right: 0; 
        }
    }
    .most-recent-posts {
        @include span-columns( 9 ); 
    }
    
    .pep-widget, .psf-widget, .python-needs-you-widget {
        padding: 1.5em 1.75em;
    }
    
    .pep-widget {
        clear: both; 
        
        /* === 4 columns
        li {
            @include span-columns( 6 ); 
            
            &:nth-child(2), &.last {
                margin-right: 0; 
            }
            .lt-ie9 &.last {
                float: right; 
                margin-right: 0; 
            }
        }
        === end */
    }
    .psf-widget {
        clear: both;
    }
    
    /* PEP landing page */
    .pep-list-header, .pep-index-list li {
        margin: 0 -.5em; 
        @include pie-clearfix; 
    }
    .pep-list-header { display: block; }
    .pep-index-list {
        
        .label { display: none; }
        a { display: block; }
        li { border-bottom: 1px solid darken($grey-lighterest, 5%); margin-bottom: 0;  }
    }
    .pep-type, .pep-num, .pep-title, .pep-owner {
        float: left; 
        border-bottom: 0; 
    }
    .pep-type { width: 15%;  }
    .pep-num { width: 10%; }
    .pep-title { width: 50%; }
    .pep-owner { width: 25%; }
    
    /* Jobs landing page */
    .listing-company { @include pie-clearfix(); }
    .listing-company-category:before {
        content: "Category: "; 
        color: $grey; 
    }
    .listing-job-type:before {
        content: "Looking for: "; 
        color: $grey; 
    }
    .release-number, .release-date, .release-download, .release-enhancements {
        -moz-box-orient: vertical;
        display: inline-block;
        margin-right: -4px;
        vertical-align: middle;
    }
    .release-number { width: 20%; }
    .release-date { width: 30%; }
    .release-download { width: 25%; }
    .release-enhancements { width: 25%; }
    
    
    /* Previous Next pattern */
    .previous-next {
        @include clearfix(); 
        
        a { @include pe-box-sizing(); }
        .prev-button { @include span-columns( 6 ); }
        .next-button { @include span-columns( 6 omega ); }
    }
    
    
    /* Footer */
    .main-footer .jump-link { display: none; }
    
    .sitemap {
        
        .tier-1 {
            float: left; 
            width: columns( 6 ) + gutter()/2; 
            
            &:nth-child(odd) {
                clear: left; 
                //border-right: 1px solid lighten( $grey-lighter, 4% ); 
            }
            &:nth-child(even) {
                border-left: 1px solid lighten( $grey-lightest, 6% ); 
            }
            /* Special case, we want the Events subnav to be up under Blog */
            &.element-7 {
                clear: none; 
            }
        }
    }
    .footer-links {
        clear: both; 
        /* background: top center no-repeat image-url("footer-radial-shadow.jpg") transparent; */
        text-align: center; 
        
        li {
            display: inline-block; 
        }
    }
    
    /* Feedback form */
    .feedback {
        padding-left: 1em; 
        padding-right: 1em; 
        
        .widget-title {
            position: relative; 
            padding-left: 3em; 
        }
        .icon-megaphone {
            font-size: 3em;
            position: absolute;
            top: -.125em;
            left: -.1875em;
        }
        h3 {
            margin-top: 0; 
            padding-left: 3em; 
        }
    }
    
    .feedback-flag {
        top: 21em; right: -2.4em; 
    }
}


/* ! ===== Larger than 800px ===== */
@mixin min_width_800() {
    
    .site-headline a img {
        width: 290px * .88; 
        height: 82px * .88; 
    }
    
    .site-headline {
        margin: .25em 0 .5em; 
    }
    
    .options-bar {
        margin: rhythm( .5 ) 0; 
    }
    
    .search-field {
        background: $white;
        padding: .4em .5em .3em;
        margin-right: .5em;
        width: 11em;
        
        &:focus {
            width: 15em;
        }
    }
    
    .slide-code, .slide-copy {
        float: left;
        min-height: 300px;
        width: 50%;
    }
    
    .introduction {
        text-align: center; 
        
        .breaker {
            @include breaker_bar();  
        }
    }
    
    /* Header-banners */
    .main-header .container {
        padding-bottom: 0; 
    } 
    .header-banner {
        padding: 0 0 0 1em; 
        margin: 0 -1em 0 0; 
    }
    .about-banner, .download-for-current-os, .documentation-banner, .community-banner {
        @include pad( 0,6 ); 
        padding-top: 1em; 
    }
    .about-banner {
        background: 120% 0 no-repeat image-url("landing-about.png") transparent;
        min-height: 345px; 
        padding-bottom: 3.5em; 
        margin-bottom: -2.5em; 
    }
    .download-for-current-os {
        background: 130% 0 no-repeat image-url("landing-downloads.png") transparent;
        padding-bottom: 4em;
        margin-bottom: -3em;
    }
    .documentation-banner {
        background: 130% 0 no-repeat image-url("landing-docs.png") transparent;
        padding-bottom: 1em; 
    }
    .community-banner {
        text-align: left; /* Why is this needed? */
        background: 140% 0 no-repeat image-url("landing-community.png") transparent;
        padding-bottom: .75em; 
    }
    .welcome-to-the-foundation {
        padding-top: 1em;
        padding-bottom: 1em;
    }
    
    /* Blog landing page */
    /*h2*/ .welcome-message {
        text-align: left; 
        position: absolute; 
        left: 0; 
        width: columns( 3 );
        @include leader( .325 ); 
    }
    .latest-blog-post, .featured-event, .jobs-intro {
        position: relative; 
        text-align: left;
        
        .call-to-action {
            @include pre( 4 ); 
        }
        .date-posted, .event-date {
            position: absolute; 
            left: 0; 
            width: columns( 4 ); 
        }
        .excerpt {
            @include pre( 4 );
        }
    }
    
    /* Main content with sidebars */
    .main-content { 
        
        &.with-left-sidebar {
            @include span-columns( 9 omega ); 
        }
        &.with-right-sidebar {
            @include span-columns( 9 ); 
        }
    }
    /*aside*/ .left-sidebar {
        @include span-columns( 3 );
    }
    /*aside*/ .right-sidebar {
        @include span-columns( 3 omega );
    }
    
    .documentation-help {
        // @include squish( 1,5 );
    }
        .featured-success-story {
            
            /*blockquote*/ .success-quote {
                // font-size: px2em( 32px ); 
                
                &:before, &:after {
                    font-size: px2em( 38px );
                }
            }
        }
        .quote-by, .quote-by-organization {
            @include pe-inline-block; 
        }
        .quote-by-organization:before {
            content: ", "; 
            margin-left: -.25em; 
        }
        .activity-feed {
            position: absolute; 
            right: 0; 
        }
        .psf-widget {
            min-height: 14em; 
            position: relative; 
            
            .python-logo {
                position: absolute; 
                top: 0.5em; 
                // left: columns( 8.25 ); 
                right: 1em;
                width: 210px; 
                height: 210px; 
                background: top left no-repeat image-url("python-logo-large.png") transparent;
            }
            .widget-title, p {
                @include post( 4 ); 
            }
        }
        
    .triple-widget {
        @include span-columns( 4 ); 
        
        &.last {
            margin-right: 0; 
        }
    }
     
    /* ! Events landing page */
    .most-recent-events {
        
        .menu {
            
        }
    }
        .list-recent-events, .list-recent-posts {
            
            li {
                
            }
            .event-title, p {
                @include pre( 3 ); 
            }
            time {
                position: absolute; 
                top: .3em; left: 0; 
                width: columns( 3 ); 
            }
        }
<<<<<<< HEAD
    
=======
        
        /* Jobs Section */
>>>>>>> 20a32033
        /*<li>
            <h2 class="listing-company">
                <span class="listing-company-name">
                    <span class="listing-new">New</span> <a href="#to-description">StudioNow</a>
                </span>
                <span class="listing-location"><a href="#to-jobs-by-location">Nashville, TN, USA</a></span>
            </h2>
            <span class="listing-company-category"><a href="#to-jobs-by-category">Video production</a></span>
            <span class="listing-job-type"><a href="#to-jobs-by-type">Front-end Developer</a>, <a href="#to-jobs-by-type">Software Engineers</a></span>
            <span class="listing-posted">10 December 2012</span>
        </li>*/
        .list-recent-jobs {
            
            li {
                @include pie-clearfix(); 
            }
            
            .listing-company-category, .listing-job-type {
            
                a {
                    white-space: nowrap; 
                }
            }
            .listing-posted {
                @include span-columns( 6 );
                margin-right: 0;
            }
            .listing-company-category {
                @include span-columns( 6 omega ); 
                text-align: right; 
                clear: none; 
            }
        }
        /*h2*/ .listing-company {
            
            .listing-company-name {
                @include span-columns( 7 ); 
                
                a:hover:after, a:focus:after {
                    color: $grey; 
                    content: " View Details"; 
                    font-size: .75em; 
                }
            }
            .listing-location {
                @include span-columns( 5 omega );
                text-align: right; 
            }
        }
        .job-meta {
            @include span-columns( 6 ); 
            margin-bottom: 0; 
        }
        .job-tags {
            @include span-columns( 6 omega ); 
        }
    
    /* Forms that are wide enough to have labels and input fields side by side */
    .wide-form {
        
        p {
            @include clearfix(); 
            
            label {
                width: 25%; 
                float: left; 
                margin-top: .5em; 
            }
            @include input_text_types() {
                width: 75%; 
                float: left; 
            }
        }
    }
    
    /* Footer */
    .sitemap, .footer-links, .copyright {
        font-size: px2em( 14px ); 
    }
    .sitemap {
        
        .tier-1 {
            width: columns( 4 ) + gutter()/2; 
            border-left: 0; 
            border-right: 0; 
            
            &:nth-child(odd), &:nth-child(even) {
                clear: none; 
                border-left: 0; 
                border-right: 0; 
            }
            &.element-1, &.element-2, &.element-4, &.element-5, &.element-8 {
                border-right: 1px solid lighten( $grey-lighter, 4% ); 
            }
            &.element-2, &.element-3, &.element-5, &.element-6, &.element-7, &.element-8, &.element-9 {
                border-left: 1px solid lighten( $grey-lightest, 6% ); 
            }
        }
    }
    .footer-links {
        
        .say-no-more {
            display: inline; 
            visibility: visible; 
        }
    }
    
    /* Feedback form */
    .feedback {
        padding-left: 0; 
        padding-right: 0; 
        
        .shrubbery {
            @include squish(1,1);  
        }
        .accordion-wrapper {
            @include squish(1,1); 
        }
        label[for=id_name], 
        label[for=id_email], 
        label[for=id_country], 
        label[for=id_issue_type], 
        label[for=id_comment] {
            display: inline-block; 
            text-align: right; 
            width: columns(2); 
            margin-right: gutter(); 
        }
        #id_name, 
        #id_email, 
        #id_country, 
        #id_issue_type, 
        #id_comment {
            display: inline-block; 
            width: columns(8); 
        }
        /*<ul>
            <li>
                <label for="id_feedback_categories_0">
                    <input id="id_feedback_categories_0" name="feedback_categories" type="checkbox" value="1"> Python Downloads
                </label>
            </li>
        </ul>*/
        ul {
            margin-left: columns(2) + gutter(); 
            @include clearfix(); 
            
            li {
                float: left; 
                width: 46%; 
                margin-right: 3%; 
            }
        }
        button {
            margin-left: columns(2) + gutter(); 
        }
    }
}


/* ! ===== Larger than 940px ===== */
@mixin min_width_940() {
    
    /* Simple Column Structure */
    .four-col {
        & > .column { width: 25%; }
        & > .double-col { width: 50%; }
        & > .column:nth-of-type(2n+3) { clear: none; }
        & > .column:nth-of-type(4n+5) { clear: left; }
    }
    
    .site-headline a img {
        width: 290px; 
        height: 82px; 
    }
        .search-field {
            width: 14em;
            
            &:focus {
                width: 18em;
                margin-right: .5em;
            }
        }
    
    .options-bar {
        margin: rhythm( .75 ) 0; 
    }
    
    
    /* Supernavs in main-navigation */
    /*<li id="downloads" class="tier-1 element-2 with-supernav" aria-haspopup="true">
        <a href="download.php">Downloads</a>
        <ul class="subnav menu" role="menu" aria-hidden="true">
            <li class="tier-2 element-1" role="treeitem"><a href="#">Releases</a></li>
            <li class="super-navigation">
                <h2>Download for Mac OSX</h2>
                <p>Not the system you are looking for? Python can be used on 21 different operating systems and environments. <a href="#">View the full list</a>.
                </p><p>
                    <a class="button">Python 3.3.0</a> 
                    <a class="button">Python 2.7.3</a>
                </p>
            </li></ul>
    </li>*/
    /*li*/ .with-supernav {
        
        .subnav {
            border-right: 1px solid rgba( #666, .3 ); 
        }
        .super-navigation {
            display: block; 
        }
    }
    
    /*.subnav li*/ 
    .super-navigation {
        color: $grey;
        position: absolute; /* relative to the containing LI */
        top: 0;
        width: 28em; 
        min-height: 100%; 
        text-align: left;
        padding: 1.5em 1.75em; 
        @include pe-border( $color-top: rgba( #fff, .8 ), $color-left: rgba( #fff, .8 ) ); 
        
        .main-navigation & a:not(.button) {
            padding: 0; 
            border: none; 
            
            &:hover, &:focus {
                border: none; 
                background: transparent; 
            }
            &:hover, &:focus {
                color: $link-hover; 
            }
        } 

        h2, h3, h4, h5 {
            margin-top: 0; 
        }
        
        #community & h4, #blog & h4, #events & h4 {
            font-family: $alt-font-bold;
            font-weight: normal;
            font-size: px2em( $headerthree );
            line-height: 1.25em;
            margin-bottom: 0;
        }
        
        p.date-posted {
            color: $grey;
            font-size: px2em( 10px ) !important;
            font-style: italic;
        }
        
        p.excert {
            font-size: pxtoem( 10px );
            line-height: 1.3em;
        }
        
        p.quote-by {
            color: $blue;
        }
    }
    .tier-1.element-1, .tier-1.element-2, .tier-1.element-3 {
        .super-navigation {
            left: 100.25%;
        }
    }
    .tier-1.element-4, .tier-1.element-5, .tier-1.element-6, .tier-1.element-7 {
        .super-navigation {
            left: -28em;
        }
    }
    .super-navigation .menu {
        text-align: left;
    }
    /* END */
    
    
    /* Header-banners */
    .about-banner, .download-for-current-os, .documentation-banner, .community-banner {
        @include pad( 0,5 ); 
        
        & p:last-child {
            margin-bottom: 0; 
        }
    }
        .about-banner {
            background-position: 110% 0px;
            
            p {
                @include post( 1,7 ); 
            }
        }
        .download-for-current-os {
            background-position: 115% 0; 
            padding-bottom: 6em;
            margin-bottom: -3em;
        }
        .documentation-banner {
            background-position: 110% 0;
            
            p {
                @include post( 1,7 ); 
            }
        }
        .community-banner {
            background-position: 105% 0; 
            min-height: 320px; 
            
            p {
                @include post( 1,7 ); 
            }
        }
        .featured-success-story {
            .success-quote {
                @include pre( 1 );
                @include post( 1 );
            }
        }
    
    /* Main content with sidebars */
    .main-content { 
        
        &.with-left-sidebar {
            @include pad( .5, .5 ); 
        }
        &.with-right-sidebar {
             
        }
    }
        .single-event-title {
            @include fontface-adjust( 32px );  
        }
    /*aside*/ .left-sidebar {
        
    }
    /*aside*/ .right-sidebar {
        
    }
    
    /* Widgets in main content */
    .small-widget, .medium-widget, .psf-widget, .python-needs-you-widget, .documentation-help {
        
        p, li {
            font-size: px2em( 15px ); 
        }
    }
    .small-widget {
        @include span-columns( 3 ); 
        
        &:nth-child(2) {
            margin-right: gutter(); 
        }
    }
    .medium-widget {
        @include span-columns( 6 ); 
    }
    .small-widget.last, .medium-widget.last {
        float: right; 
        margin-right: 0; 
    }
    .blog-widget, .event-widget, .most-recent-posts {
                
        li {
            padding-left: 7em; 
        }
        .say-no-more {
            display: inline; 
            visibility: visible; 
        }
    }
    .success-stories-widget {
                
        blockquote {
            // @include adjust-font-size( 24px );  
        }
    }
    .statistics-widget {
        
        .number {
            // font-size: px2em( 72px ); 
        }
    }
    .pep-widget, .psf-widget, .python-needs-you-widget {
        padding: 1.5em 1.75em;
    }
    .psf-widget, .python-needs-you-widget {
        // min-height: 14em;
        
        .shiny-python-logo {
            // top: 1em; 
            // left: columns( 8 ); 
        }
        .widget-title, p {
            @include post( 3 ); 
        }
    }
    
    .mapped-events {
        
        h2 {
            margin-top: .5em;
        }
    }
    
    /* Community landing page */
    .tag-wrapper {
        display: inline; 
    }
    
    /* Blog landing page */
    /*h2*/ .welcome-message {
        width: columns( 3 );
    }
    .latest-blog-post, .featured-event, .jobs-intro {
        
        .call-to-action {
            @include pre( 3 ); 
        }
        .date-posted, .event-date {
            width: columns( 3 ); 
        }
        .excerpt {
            @include pre( 3 );
        }
    }
    .most-recent-posts {
        
    }
        .subscribe-widget {
            
        }
            .subscription-channels {
                
                li {
                    @include pe-inline-block(); 
                    width: 30%; 
                }
            }
    .pep-widget {
        
        .widget-title {
            position: relative; 
            padding-right: 6em;
        }
        
        /* === 3 cols
        li {
            @include span-columns( 3 ); 
            
            &:nth-child(2) {
                margin-right: gutter(); 
            }
        }
        === end */
    }
        .rss-link {
            position: absolute; 
            top: 0; right: 0; 
        }
    
    /* Footer */
    .main-footer-links {
        
        .container {
            padding: 0 2em 0.75em;
        }
    }
    
    .sitemap {
        
        a {
            text-align: left; 
        }
        .tier-1 {
            width: 16.666%; 
            border: 0; 
            
            &.element-1, &.element-2, &.element-3, &.element-4, &.element-5, &.element-6, &.element-7, &.element-8, &.element-9, &.element-10 {
                border: 0; 
            }
        }
        .subnav, .subnav li {
            border: 0; 
        }
    }
    
    .footer-links {
        
        a {
            padding: 0.3em 0.75em;
        }
    }
    
    /* Feedback form */
    .feedback {
    
        h2, h3 {
            display: inline-block; 
        }
        h3 {
            padding-left: .125em; 
            margin-bottom: .125em; 
        }
        .shrubbery p {
            padding-left: 4.5em; 
        }
    }
}


/* ! ===== Larger than 1024px ===== */
@mixin min_width_1024() {
    
    /* Header banners */
    .temp-arrow {
        background: url('../img/temp-arrow.png') 0 0 no-repeat;
        position: absolute;
        top: 50%;
        right: 0;
        width: 50px;
        height: 100px;
        margin: -50px -50px 0 0; 
        
        .touch & {
            background-size: 100%; 
            width: 25px; 
             height: 50px;
            margin: -25px -25px 0 0; 
        }
    }
    
    .about-banner {
        background-position: 100% 0px;
    }
    .download-for-current-os {
        background-position: 105% 0; 
        
        p {
            @include post( 1,7 ); 
        }
    }
    .documentation-banner {
        background-position: 110% 0; 
        min-height: 345px; 
        
        .call-to-action {
            @include post( 1 ); 
        }
        p {
            margin-right: 0; 
        }
    }
    .community-banner {
        @include pad( 0,6 ); 
        background-position: 95% 0; 
        
        p {
            margin-right: 0; 
        }
    }
        
    .latest-blog-post, .featured-event, .jobs-intro {
        
        .call-to-action {
            @include squish( 3, 1 ); 
        }
        .excerpt {
            @include squish( 3, 1 );
        }
    }
    
    .psf-widget {
        .widget-title, p {
            @include post( 4 ); 
        }
    }
    
    .mapped-events {
        
        h2 {
            margin-top: 1em;
        }
    }
    
    /* Main content with sidebars */
    .main-content { 
        
        .inner &.with-left-sidebar {
            @include pad( 1, 1 ); 
        }
        &.with-right-sidebar {
             
        }
    }
        .event-description, .job-description {
            @include pad( 1,1 ); 
        }
    /*aside*/ .left-sidebar {
        
    }
    /*aside*/ .right-sidebar {

    }
    
    /* Footer */
    .main-footer-links {
        
        .container {
            padding: 0 3em 0.75em;
        }
    }
}


/* ! ===== Larger than 1200px ===== */
@mixin min_width_1200() {
    
    .about-banner, .community-banner {
        @include pad( 1,6 ); 
    }
    .about-banner {
        background-position: 85% 0;
    }
    .download-for-current-os {
        @include pad( 1,5 ); 
        background-position: 95% 0; 
        padding-bottom: 6em;
        margin-bottom: -3em;
        
        p {
            @include post( 1,6 ); 
        }
    }
    .documentation-banner {
        @include pad( 1,5 ); 
        background-position: 100% 0;
        
        .call-to-action {
            @include post( 1,6 ); 
        }
    }
    .community-banner {
        background-position: 95% 0; 
    }
}<|MERGE_RESOLUTION|>--- conflicted
+++ resolved
@@ -26,150 +26,6 @@
  */
 
 
-<<<<<<< HEAD
-/* ! ===== Ruleset for a two-tier, stacked version of the main navigation ===== */
-@mixin stacked_nav() {
-    
-    .no-touch {
-     
-        a.jump-to-menu {
-            display: none; 
-        }
-        .search-the-site {
-            border-left: 0; 
-        }
-        .main-navigation {
-            border-top: 0;
-            @include box-shadow(0 0 10px rgba(0, 0, 0, 0.2) );
-            display: block; 
-            @include horizontal_nav_dropdowns(); 
-            text-align: center; 
-            
-            .tier-1 {
-                float: left; 
-                width: 33.333333%;
-                // @include pe-border( $color-top: rgba( #fff, .2 ), $color-left: rgba( #fff, .1 ), $color-bottom: rgba( #000, .3 ), $color-right: rgba( #000, .2 ) ); 
-                
-                &.element-6, &.element-7 {
-                    width: 16.6666665%;
-                }
-                &.element-1 {
-                    @include border-top-left-radius( 8px );
-                    
-                    & > a { @include border-top-left-radius( 7px ); }
-                }
-                &.element-3 {
-                    @include border-top-right-radius( 8px ); border-right: 0;
-                    
-                    & > a { @include border-top-right-radius( 7px ); border-right: 0; }
-                }
-                
-                // &.element-4 { @include border-bottom-left-radius( 8px ); }
-                // &.element-7 { @include border-bottom-right-radius( 8px ); border-right: 0; }
-            }
-            .tier-2 {
-                
-                & > a {
-                    @include pe-border( $color-right: rgba( #fff, .8 ) );
-                }
-            }
-        }
-        .navigation {
-            .close-subnav {
-                 // @include pe-border( $color-bottom: rgba( #666, .2 ) );
-            }
-            .close-for-touch {
-                // @include pe-border( $color-left: rgba( #666, .2 ) );
-            }
-        }
-    }
-}
-
-
-/* ! ===== Ruleset for a single row of main navigation ===== */
-@mixin horizontal_nav() {
-    
-    a.jump-to-menu {
-        display: none; 
-    }
-    .search-the-site {
-        border-left: 0; 
-    }
-    .main-navigation {
-        display: block; 
-        //margin: 0 -.625em;
-        text-align: center; 
-        font-size: px2em( 18px );
-        @include border-radius(8px);
-        @include box-shadow(0 0 10px rgba(0, 0, 0, 0.2) );
-        
-        @include horizontal_nav_dropdowns();
-        
-        .menu {
-            text-align: center; 
-        }
-        .tier-1 {
-            float: none; 
-            border-top: 0;
-            border-bottom: 0;
-            width: auto; 
-            margin: 0 -5px 0 0; 
-            @include pe-inline-block(); 
-            @include pe-border( $color-left: rgba( #fff, .1 ), $color-right: rgba( #000, .2 ) ); 
-            
-            &.element-1 {
-                border-left: 0; 
-            }
-            &.last {
-                border-right: 0; 
-            }
-            /* We've set this explicitly before, so we need to "clear" the width value explicitly */
-            &.element-6, &.element-7 {
-                width: auto; 
-            }
-        }
-        .tier-1 > a {
-            padding: .65em 1.25em .55em;
-        }
-        .tier-2 {
-            
-        }
-    }
-    .navigation {
-        
-        .close-subnav {
-            border-top: 0;
-             
-            a {
-                @include pe-border( $color-right: rgba( #fff, .8 ) );
-            }
-            .close-for-touch {
-                @include pe-border( $color-left: rgba( #666, .2 ), $color-right: transparent );
-            }
-        }
-    }
-    
-    /* TO DO: With Javascript, look for a left-right swipe action and also trigger the menu to open */
-    #touchnav-wrapper {
-        
-        .touch & {
-            @include transition( transform 300ms ease ); 
-            @include transform( translate3d( 0, 0, 0 ) ); 
-            -webkit-backface-visibility: hidden; 
-        }
-        .touch .show-sidemenu & {
-            @include transform( translate3d( 280px, 0, 0 ) ); 
-        }
-    }
-    
-    .inner .main-header {
-        position: static; 
-    }
-}
-
-
-=======
->>>>>>> 20a32033
 /* ! ===== Smaller than 400px ===== */
 @mixin max_width_399() {
     
@@ -206,12 +62,8 @@
         }
     }
     
-<<<<<<< HEAD
-    input[type="submit"], input[type="reset"], button, a.button, .button {
-=======
     input[type="submit"], input[type="reset"], button, a.button, .button,
     .psf-widget .button, .psf-widget a.button, .python-needs-you-widget .button, .python-needs-you-widget a.button {
->>>>>>> 20a32033
         display: inline-block;
         width: auto;
     }
@@ -277,26 +129,14 @@
         @include pie-clearfix(); 
     }
     
-<<<<<<< HEAD
-    .introduction {
-        font-size: px2em( $headertwo );
-    }
-=======
     .introduction { font-size: px2em( $headertwo ); }
->>>>>>> 20a32033
     
     .success-stories-widget blockquote {
         font-size: px2em( $headerfour );
         padding: 1em 1.4em 1.3em;
     }
     
-<<<<<<< HEAD
-    .text {
-        font-size: px2em( 15px );
-    }
-=======
     .text { font-size: px2em( 15px ); }
->>>>>>> 20a32033
 }
 
 
@@ -339,7 +179,7 @@
         margin-right: .5em;
     }
     /*modernizr*/ .no-touch .search-button {
-        display: inline; 
+        display: inline-block; 
     }
     
     .slide-copy {
@@ -885,12 +725,8 @@
                 width: columns( 3 ); 
             }
         }
-<<<<<<< HEAD
-    
-=======
         
         /* Jobs Section */
->>>>>>> 20a32033
         /*<li>
             <h2 class="listing-company">
                 <span class="listing-company-name">
