/* ********************************

    NOTE
    
    MQs should be broken up a bit more. 
    Take advantage of min & max at the same time to avoid having to reset styles from one breakpoint to another 

/* ********************************/


/* 
 * ! ===== START Media Queries ===== 
 *
 * Define media queries here as mix-ins. Deliver the ones we want inside of complete mqs in mq.scss
 * Alternately, deliver the rule-sets that we want to IE7 and 8 to render 
 * by calling the mixin WITHOUT surrounding it in a media query for no-mq.scss. 
 *
 * Column structure =  
 * 
 *  Susy mix-ins:
 *  @include span-columns(3 omega, 12); 
 *  @include omega; 
 *  @include prefix(3); 3 columns of padding before
 *  @include suffix(3); 3 columns of padding after
 *  @include pad(3,3); 3 columns of padding on each side
 *  @include pre(3); 3 columns of margin before
 *  @include post(3); 3 columns of margin after
 *  @include squish(3,3); 3 columns of margin on each side
 *  @include pull(2); Uses negative margin to pull an element out of the flow
 *  columns(2); raw math for 2 cols of width and any gutters contained within
 *  gutter(6); raw math for gutter width
 */


/* ! ===== Ruleset for a two-tier, stacked version of the main navigation ===== */
@mixin stacked_nav() {
    
    a.jump-to-menu {
        display: none; 
    }
    .search-the-site {
        border-left: 0; 
    }
    .main-navigation {
        border-top: 0;
        @include box-shadow(0 0 10px rgba(0, 0, 0, 0.2) );
        display: block; 
        @include horizontal_nav_dropdowns(); 
        text-align: center; 
        
        .tier-1 {
            float: left; 
            width: 33.333333%;
            // @include pe-border( $color-top: rgba( #fff, .2 ), $color-left: rgba( #fff, .1 ), $color-bottom: rgba( #000, .3 ), $color-right: rgba( #000, .2 ) ); 
            
            &.element-6, &.element-7 {
                width: 16.6666665%;
            }
            &.element-1 {
                @include border-top-left-radius( 8px );
                
                & > a { @include border-top-left-radius( 7px ); }
            }
            &.element-3 {
                @include border-top-right-radius( 8px ); border-right: 0;
                
                & > a { @include border-top-right-radius( 7px ); border-right: 0; }
            }
            
            // &.element-4 { @include border-bottom-left-radius( 8px ); }
            // &.element-7 { @include border-bottom-right-radius( 8px ); border-right: 0; }
        }
        .tier-2 {
            
            & > a {
                @include pe-border( $color-right: rgba( #fff, .8 ) );
            }
        }
    }
    .navigation {
        .close-subnav {
             // @include pe-border( $color-bottom: rgba( #666, .2 ) );
        }
        .close-for-touch {
            // @include pe-border( $color-left: rgba( #666, .2 ) );
        }
    }
}


/* ! ===== Ruleset for a single row of main navigation ===== */
@mixin horizontal_nav() {
    
    a.jump-to-menu {
        display: none; 
    }
    .search-the-site {
        border-left: 0; 
    }
    .main-navigation {
        @include border-radius(8px);
        @include box-shadow(0 0 10px rgba(0, 0, 0, 0.2) );
        display: block; 
        margin: 0 -.75em;
        text-align: center; 
        @include horizontal_nav_dropdowns();
        font-size: px2em( 18px );
        
        .menu {
            text-align: center; 
        }
        .tier-1 {
            float: none; 
            border-top: 0;
            border-bottom: 0;
            @include pe-inline-block(); 
            /* Conside display: table; on the wrapper (ul.main-navigation) to get the centering to work, and to allow floats here */
            width: auto; 
            margin: 0 -5px 0 0; 
            @include pe-border( $color-left: rgba( #fff, .1 ), $color-right: rgba( #000, .2 ) ); 
            
            &.element-1 {
                border-left: 0; 
            }
            &.last {
                border-right: 0; 
            }
            /* We've set this explicitly before, so we need to "clear" the width value explicitly */
            &.element-6, &.element-7 {
                width: auto; 
            }
        }
        .tier-1 > a {
            // font-weight: bold;
            padding: .65em 1.25em .55em;
            // text-shadow: 0 1px 3px rgba(0, 0, 0, 0.5);
        }
        .tier-2 {
            
        }
    }
    .navigation {
        .close-subnav {
            border-top: 0;
            // @include pe-border( $color-bottom: rgba( #666, .2 ) );
             
            a {
                // @include pe-border( $color-right: rgba( #fff, .8 ) );
            }
            .close-for-touch {
                // @include pe-border( $color-left: rgba( #666, .2 ), $color-right: transparent );
            }
        }
    }
}


/* ! ===== Smaller than 400px ===== */
@mixin max_width_399() {
    
    .search-field:focus {
        width: 9em;
    }
}


/* ! ===== Larger than 400px ===== */
@mixin min_width_400() {
    
    .options-bar .breaker {
        display: none;  
    }
    .adjust-font-size {
        border-left: 1px solid lighten( $darkerblue, 8% );
    }
    .search-the-site {
        border-right: 1px solid darken( $darkerblue, 12% );
    }
    /*.subnav li*/ .super-navigation {
        display: none; 
    }
    
    .introduction {
        font-size: px2em( 22px );
    }
    
    .content-wrapper {
        .container {
            padding: 1em 1.5em;
        }
    }
    
    .shrubbery {
        .give-me-more {
            display: block;
        }
    }
    
    .widget-title, .listing-company {
        
        .prompt {
            display: inline;
        }
    }
    
    input[type="submit"], input[type="reset"], input[type="button"], button, a.button, .button {
        display: inline-block !important;
        width: auto;
    }
}


/* ! ===== Larger than 520px ===== */
@mixin min_width_520() {
    
    body {
        text-rendering: optimizeLegibility; 
        /* @include transition( all .3s ease-in-out ); makes the media query changes animate */
    }
    
    p, ul, ol, dl, blockquote, address, table {
        font-size: px2em( 15px );
    }
    
    .meta-navigation, 
    .main-header, 
    .main-navigation,
    .content-wrapper, 
    .main-footer {
        /* These elements are full width */
        clear: both; 
    }
    
    .container {
        max-width: px2em( 1200px );
        width: 100%; 
        margin: 0 auto; 
        padding: 0;
        @include pie-clearfix(); 
    }
    
    .introduction {
        font-size: px2em( 24px );
    }
    
    .success-stories-widget blockquote {
        font-size: px2em(18px);
        padding: 1em 1.4em 1.3em;
    }
}


/* ! ===== Larger than 640px ===== */
@mixin min_width_640() {
    
    .meta-navigation {
        text-align: left;
        
        .say-no-more {
            display: none; 
            visibility: hidden;  
        }
        .jump-link {
            display: none; 
        }
        li {
            float: left; 
            width: 16.6666667%; /* 6 columns */
            /* width: 14.2857142857%; 7 columns */
        	border-left: 1px solid lighten( $darkerblue, 5% ); 
        	border-right: 1px solid darken( $darkerblue, 7% ); 
        }
        a {
            
        }
    }
    .site-headline {
        float: left; 
    }
    .options-bar {
        float: right; 
        width: auto;  
    }
    .search-field {
        @include transition( width .3s ease-in-out ); 
    }
    .search-field:focus {
        width: 8em;
        margin-right: .5em;
    }
    /*modernizr*/ .no-touch .search-button {
        display: inline-block; 
    }
    
    .slide-copy {
        padding: 30px 40px;
        
        p {
            font-size: px2em(16px);
        }
    }
    
    .introduction {
        // font-size: px2em( 22px ); 
        padding: 0 1em;
    }
    
    .call-to-action {
        @include fontface-adjust( 26px );
    }
    
    /* Header-banners (not home) */
    .header-banner {
        padding: 1em;
        
        .home &, .inner & {
            padding: 0;
        }
    }
    .about-banner, .download-for-current-os, .documentation-banner, .welcome-to-the-foundation {
        @include pad( 1,1 ); 
    }
    
    .main-header {
        /* Shorten the amount of blue space under the nav on inner pages */
        .inner & {
            position: relative; 
            z-index: 10;  
        }
    }
    
    /*<nav class="main-navigation" role="navigation">*/
    .main-navigation {
        clear: both; 
        @include horizontal_nav_base();  
        @include border-radius( 8px 8px 0 0 ); 
        
        /*ul*/ & > .menu {
            
        }
        .tier-1 {
            
        }
        .tier-2 {
            font-size: px2em( 14px );
        }
        .subnav {
            // @include box-shadow( 0 10px 10px rgba(0, 0, 0, 0.3));
        }
        /* Shorten the amount of blue space under the nav on inner pages */
        .inner & {
            margin-bottom: -1.75em; 
        }
    }
    
    /* 
     * This is super cool. Uses two arrays to spit out a bunch of repetitive rulesets. 
     * Associative array example borrowed from https://github.com/nex3/sass/issues/132#issuecomment-4335097 
     */
    $names: python, psf, docs, pypl, jobs, shop;
    $colors: $blue, $psf, $yellow, $green, $purple, $red;
    $type-colors: $grey-lightest, $grey-lightest, $grey-dark, $grey-lightest, $grey-lightest, $grey-lightest;

    @for $i from 1 through length($names) {
    
        $this-color: nth($colors, $i); 
        $bordertop: lighten( $this-color, 38% ); 
        
        .#{nth($names, $i)}-navigation {
            @include vertical-gradient( $this-color, adjust-lightness( $this-color, -8 ), 30%, 95% );
            border-top: 1px solid lighten($this-color, 15%);
            border-bottom: 1px solid darken($this-color, 25%);
            
            .tier-1 {
                @include pe-border( $color-top: lighten($this-color, 10%), $color-left: lighten($this-color, 10%), $color-bottom: darken($this-color, 20%), $color-right: darken($this-color, 10%) );
                
                & > a {
                    color: nth($type-colors, $i);;
                    background-color: transparent;
                    @include pe-border( $color-top: transparent, $color-bottom: transparent );
                    letter-spacing: 0.01em;
                    
                    &:hover, &:focus, .tier-1:hover > a {
                        color: $white;
                        @include vertical-gradient( darken($this-color, 4%), darken($this-color, 8%) );
                        @include pe-border( $color-top: $this-color, $color-bottom: darken($this-color, 8%) );
                    }
                }    
            }
            
            .subnav {
                @include pe-border( $color-top: darken($this-color, 25%) );
                @include vertical-gradient( lighten( $this-color, 38% ), lighten( $this-color, 45% ) );
                @include box-shadow( inset 0 0 20px rgba($this-color, 0.15) );
            
                /*modernizr*/ .touch & {
                    
                    &:before {
                        border-color: transparent transparent $bordertop transparent; 
                    }
                }
            }
            
            .tier-2 {
                // background-color: lighten( $this-color, 50% );
                
                & > a {
                    color: rgba($grey-dark, 0.9);
                    @include pe-border( $color-top: rgba($this-color, 0.25), $color-bottom: transparent );
                    
                    &:hover, &:focus {
                        background: rgba(255, 255, 255, 0.35);
                        color: rgba($grey-darker, 0.9); 
                    }
                }
                
                &:last-child > a {
                    @include pe-border( $color-bottom: rgba($this-color, 0.25) );
                }
            }
            
            /*a*/ .current_item {
                color: $white; 
                @include vertical-gradient( darken($this-color, 10%), darken($this-color, 15%) );
                // text-shadow: 0 0 3px rgba(255, 255, 255, 0.5);
            }
            
            .super-navigation {
                color: $grey;
                display: none;
                @include pe-border( $color-right: rgba($this-color, 0.25), $color-bottom: rgba($this-color, 0.25), $color-left: rgba($this-color, 0.25) );
                @include vertical-gradient( lighten($this-color, 60%), lighten($this-color, 50%));
                
                a:not(.button) {
                    color: $this-color; 
                    
                    &, &:hover, &:focus {
                        background-color: transparent; 
                    }
                    &:hover, &:focus {
                        color: $link-hover; 
                    }
                }
                
                h4 {
                    color: darken($this-color, 5%);
                    font-family: $alt-font-bold;
                    font-weight: normal;
                    font-size: px2em( 22px );
                    line-height: 1.25em;
                }
            }
        }
    }/* end @for */
    
    
    .content-wrapper {
        /* Shorten the amount of blue space under the nav on inner pages */
        .inner & {
            padding-top: 1.75em; 
        }
    }
    
    /* Main content with sidebars */
    .main-content { 
        
        &.with-left-sidebar {
            @include span-columns( 8 omega ); 
        }
        &.with-right-sidebar {
            @include span-columns( 8 ); 
        }
    }
    /*aside*/ .left-sidebar {
        @include span-columns( 4 );
        margin-top: 1em; 
    }
    /*aside*/ .right-sidebar {
        @include span-columns( 4 omega );
    }
    
    .left-sidebar, .right-sidebar {
        
        .small-widget, .medium-widget, .triple-widget {
             @include reset-columns(); 
         }
    }
    
    .documentation-help {
        // @include squish( 0,4 );
        // text-align: center; 
    }
    
    /* Widgets in main content */
    .row {
        @include pie-clearfix();
        margin-bottom: 1em;
    }
    .small-widget, .medium-widget, .triple-widget, .most-recent-posts, .pep-widget {
        // padding: 0.75em;
        // padding: 1em 2em;
    }
    .small-widget {
        @include span-columns( 6 ); 
        
        &:nth-child(2), &.last {
            margin-right: 0; 
        }
    } 
    .triple-widget {
        @include span-columns( 4 ); 
        
        &.last {
            margin-right: 0; 
        }
    }
    .most-recent-posts {
        @include span-columns( 9 ); 
    }
    
    .pep-widget, .psf-widget {
        padding: 1.5em 1.75em;
    }
    
    .pep-widget {
        clear: both; 
        
        /* === 4 columns
        li {
            @include span-columns( 6 ); 
            
            &:nth-child(2), &.last {
                margin-right: 0; 
            }
            .lt-ie9 &.last {
                float: right; 
                margin-right: 0; 
            }
        }
        === end */
    }
    .psf-widget {
        clear: both;
    }
    
    /* Jobs landing page */
    .listing-company {
        @include pie-clearfix(); 
    }
    .listing-company-category:before {
        content: "Category: "; 
        color: $grey; 
    }
    .listing-job-type:before {
        content: "Looking for: "; 
        color: $grey; 
    }
    
    .release-number, .release-date, .release-download, .release-enhancements {
        -moz-box-orient: vertical;
        display: inline-block;
        margin-right: -4px;
        vertical-align: middle;
    }
    
    .release-number {
        width: 20%;
    }
    
    .release-date {
        width: 30%;
    }
    
    .release-download {
        width: 25%;
    }
    
    .release-enhancements {
        width: 25%;
    }
    
    
    /* Previous Next pattern */
    .previous-next {
        @include clearfix(); 
        
        a {
            @include pe-box-sizing(); 
        }
        .prev-button {
            @include span-columns( 6 ); 
        }
        .next-button {
            @include span-columns( 6 omega ); 
        }
    }
    
    
    /* Footer */
    .main-footer .jump-link {
        display: none; 
    }
    .sitemap {
        
        .tier-1 {
            float: left; 
            width: columns( 6 ) + gutter()/2; 
            
            &:nth-child(odd) {
                clear: left; 
                border-right: 1px solid $grey-lighter; 
            }
            &:nth-child(even) {
                border-left: 1px solid $grey-lighter; 
            }
        }
    }
    .footer-links {
        clear: both; 
        /* background: top center no-repeat image-url("footer-radial-shadow.jpg") transparent; */
        text-align: center; 
        
        li {
            display: inline-block; 
        }
    }
    
    /* Feedback form */
    .feedback {
        padding-left: 1em; 
        padding-right: 1em; 
    }
}

/* ! ===== Larger than 800px ===== */
@mixin min_width_800() {
    
    .main-header {
        
    }
    
    /* TEMPORARY. Move further down later after testing. */
    /* Supernavs in main-navigation */
    /*<li id="downloads" class="tier-1 element-2 with-supernav" aria-haspopup="true">
        <a href="download.php">Downloads</a>
        <ul class="subnav menu" role="menu" aria-hidden="true">
            <li class="tier-2 element-1" role="treeitem"><a href="#">Releases</a></li>
            <li class="super-navigation">
                <h2>Download for Mac OSX</h2>
                <p>Not the system you are looking for? Python can be used on 21 different operating systems and environments. <a href="#">View the full list</a>.
                </p><p>
                    <a class="button">Python 3.3.0</a> 
                    <a class="button">Python 2.7.3</a>
                </p>
            </li></ul>
    </li>*/
    /*li*/ .with-supernav {
        
        .subnav {
            border-right: 1px solid rgba( #666, .3 ); 
        }
    }
    
    /*.subnav li*/ 
    .super-navigation {
        display: block; 
        position: absolute; /* relative to the containing LI */
        top: 0;
        width: 28em; 
        min-height: 100%; 
        text-align: left;
        padding: 1.5em 1.75em; 
        @include pe-border( $color-top: rgba( #fff, .8 ), $color-left: rgba( #fff, .8 ) ); 
        // @include box-shadow( .1875em .1875em .375em rgba( #000, 0.3 ) ); 
        
        .main-navigation & a:not(.button) {
            padding: 0; 
            border: none; 
            
            &:hover, &:focus {
                border: none; 
                background: transparent; 
            }
        } 
        h2, h3, h4, h5 {
            margin-top: 0; 
        }
        
        #community & h4, #blog & h4, #events & h4 {
            margin-bottom: 0;
        }
        
        p.date-posted {
            color: $grey;
            font-size: pxtoem( 10px ) !important;
            font-style: italic;
        }
        
        p.excert {
            font-size: pxtoem( 10px );
            line-height: 1.3em;
        }
        
        p.quote-by {
            color: $blue;
        }
    }
    .tier-1.element-1, .tier-1.element-2, .tier-1.element-3 {
        .super-navigation {
            left: 100.25%;
        }
    }
    .tier-1.element-4, .tier-1.element-5, .tier-1.element-6, .tier-1.element-7 {
        .super-navigation {
            left: -28em;
        }
    }
    /* END */
    
    
    /* IE 7 and 8 needed a width on the container... wasn't inheriting it from the contents */
    .lt-ie9 .site-headline a, .site-headline a img {
        width: 254px * .88; 
        height: 82px * .88; 
    }
    
    .site-headline {
        margin: rhythm( .175 ) 0; 
    }
    
    .options-bar {
        margin: rhythm( .5 ) 0; 
    }
    .search-field {
        background: $white;
        padding: .4em .5em .3em;
        margin-right: .5em;
        width: 11em;
        
        &:focus {
            width: 15em;
        }
    }
    
    .slide-code, .slide-copy {
        float: left;
        min-height: 300px;
        width: 50%;
    }
    
    .introduction {
        // font-size: px2em( 24px );
        text-align: center; 
        
        .breaker {
            @include breaker_bar();  
        }
    }
    
    /* Header-banners */
    .about-banner, .download-for-current-os, .documentation-banner, 
    //.welcome-to-the-foundation 
    {
        @include pad( 1,4 ); 
        min-height: 15em; 
    }
    .about-banner {
        // background: 96% 1em no-repeat image-url("python-logo-large-shiny_trans24.png") transparent;
        background: 96% 0 no-repeat image-url("python-logo-large3.png") transparent;
    }
    .download-for-current-os {
        background: 97% -30px no-repeat image-url("download-arrow_trans24.png") transparent;
        // margin-bottom: - rhythm( 1.25 );
    }
    .documentation-banner {
        background: 101% -20px no-repeat image-url("docs-filecab_trans24.png") transparent;
        // margin-bottom: - rhythm( 1.25 ); 
    }
    .welcome-to-the-foundation {
        padding-top: 1em;
        padding-bottom: 1em;
    }
    
    /* Blog landing page */
    /*h2*/ .welcome-message {
        text-align: left; 
        position: absolute; 
        left: 0; 
        @include leader( .325 ); 
        width: columns( 3 );
    }
    .latest-blog-post, .featured-event, .jobs-intro {
        position: relative; 
        text-align: left;
        
        .call-to-action {
            @include pre( 4 ); 
        }
        .date-posted, .event-date {
            position: absolute; 
            left: 0; 
            width: columns( 4 ); 
        }
        .excerpt {
            @include pre( 4 );
        }
    }
    
    /* Main content with sidebars */
    .main-content { 
        
        &.with-left-sidebar {
            @include span-columns( 9 omega ); 
        }
        &.with-right-sidebar {
            @include span-columns( 9 ); 
        }
    }
    /*aside*/ .left-sidebar {
        @include span-columns( 3 );
    }
    /*aside*/ .right-sidebar {
        @include span-columns( 3 omega );
    }
    
    .documentation-help {
        // @include squish( 1,5 );
    }
        .featured-success-story {
            
            /*blockquote*/ .success-quote {
                // font-size: px2em( 32px ); 
                
                &:before, &:after {
                    font-size: px2em( 38px );
                }
            }
        }
        .quote-by, .quote-by-organization {
            @include pe-inline-block; 
        }
        .quote-by-organization:before {
            content: ", "; 
            margin-left: -.25em; 
        }
        .activity-feed {
            position: absolute; 
            right: 0; 
        }
        .psf-widget {
            min-height: 14em; 
            position: relative; 
            
            .shiny-python-logo {
                position: absolute; 
                top: 0.5em; 
                // left: columns( 8.25 ); 
                right: 1em;
                width: 210px; 
                height: 210px; 
                // background: top left no-repeat image-url("python-logo-large-shiny_trans24.png") transparent;
                background: top left no-repeat image-url("python-logo-large3.png") transparent;
            }
            .widget-title, p {
                @include post( 4 ); 
            }
        }
    .triple-widget {
        @include span-columns( 4 ); 
        
        &.last {
            margin-right: 0; 
        }
    }
        
    /* ! Events landing page */
    .most-recent-events {
        
        .menu {
            
        }
    }
        .list-recent-events, .list-recent-posts {
            
            li {
                
            }
            .event-title, p {
                @include pre( 3 ); 
            }
            time {
                position: absolute; 
                top: .3em; left: 0; 
                width: columns( 3 ); 
            }
        }
    
    /* <li>
            <h2 class="listing-company">
                <span class="listing-company-name">
                    <span class="listing-new">New</span> <a href="#to-description">StudioNow</a>
                </span>
                <span class="listing-location"><a href="#to-jobs-by-location">Nashville, TN, USA</a></span>
            </h2>
            <span class="listing-company-category"><a href="#to-jobs-by-category">Video production</a></span>
            <span class="listing-job-type"><a href="#to-jobs-by-type">Front-end Developer</a>, <a href="#to-jobs-by-type">Software Engineers</a></span>
            <span class="listing-posted">10 December 2012</span>
        </li>*/
        .list-recent-jobs {
            
            li {
                @include pie-clearfix(); 
            }
            
            .listing-company-category, .listing-job-type {
            
                a {
                    white-space: nowrap; 
                }
            }
            .listing-posted {
                @include span-columns( 6 );
                margin-right: 0;
            }
            .listing-company-category {
                @include span-columns( 6 omega ); 
                text-align: right; 
                clear: none; 
            }
        }
        /*h2*/ .listing-company {
            
            .listing-company-name {
                @include span-columns( 7 ); 
                
                a:hover:after, a:focus:after {
                    color: $grey; 
                    content: " View Details"; 
                    font-size: .75em; 
                }
            }
            .listing-location {
                @include span-columns( 5 omega );
                text-align: right; 
            }
        }
        .job-meta {
            @include span-columns( 6 ); 
            margin-bottom: 0; 
        }
        .job-tags {
            @include span-columns( 6 omega ); 
        }
    
    /* Footer */
    .sitemap, .footer-links, .copyright {
        font-size: px2em( 14px ); 
    }
    .sitemap {
        
        .tier-1 {
            width: columns( 4 ) + gutter()/2; 
            border-left: 0; 
            border-right: 0; 
            
            &:nth-child(odd) {
                clear: none; 
                border-right: 0; 
            }
            &.element-1, &.element-4, &.element-7, &.element-10 {
                border-right: 1px solid darken( $grey-lightest, 3% ); 
            }
            &.element-1, &.element-2, &.element-4, &.element-5, &.element-7, &.element-8 {
                border-right: 1px solid darken( $grey-lightest, 3% ); 
            }
            &.element-2, &.element-3, &.element-5, &.element-6, &.element-8, &.element-9 {
                border-left: 1px solid lighten( $grey-lightest, 4% ); 
            }
        }
    }
    .footer-links {
        
        .say-no-more {
            display: inline; 
            visibility: visible; 
        }
    }
    
    /* Feedback form */
    .feedback {
        padding-left: 0; 
        padding-right: 0; 
        
        .shrubbery {
            @include squish(1,1);  
        }
        .accordion-wrapper {
            @include squish(1,1); 
        }
        label[for=id_name], 
        label[for=id_email], 
        label[for=id_country], 
        label[for=id_issue_type], 
        label[for=id_comment] {
            display: inline-block; 
            text-align: right; 
            width: columns(2); 
            margin-right: gutter(); 
        }
        #id_name, 
        #id_email, 
        #id_country, 
        #id_issue_type, 
        #id_comment {
            display: inline-block; 
            width: columns(8); 
        }
        button {
            margin-left: columns(2) + gutter(); 
        }
    }
}

/* ! ===== Larger than 940px ===== */
@mixin min_width_940() {
    
<<<<<<< HEAD
    .site-headline a img {
=======
    /* IE 7 and 8 needed a width on the container... wasn't inheriting it from the contents */
    .lt-ie9 .site-headline a, .site-headline a img {
>>>>>>> 24356a05
        width: 254px; 
        height: 82px; 
    }
        .search-field {
            width: 14em;
            
            &:focus {
                width: 18em;
                margin-right: .5em;
            }
        }
    
    .main-header {
        // test image
        // background: top center image-url("underwater-art-80.jpg") $blue;
    }
    
    .options-bar {
        margin: rhythm( .75 ) 0; 
    }
    
    
    /* BRING BACK THE SUPERNAV STUFF HERE */
    
    .super-navigation .menu {
        text-align: left;
    }
    
    /* Header-banners */
    .about-banner, .download-for-current-os, .documentation-banner, 
    //.welcome-to-the-foundation 
    {
        @include pad( 1,4 ); 
    }
        .about-banner {
            // background: 88% 1em no-repeat image-url("python-logo-large-shiny_trans24.png") transparent;
            background: 88% 0 no-repeat image-url("python-logo-large3.png") transparent;
        }
        .download-for-current-os {
            // background: 90% 0 no-repeat image-url("download-arrow_trans24.png") transparent; 
        }
        .documentation-banner {
            // background: 92% 0 no-repeat image-url("docs-filecab_trans24.png") transparent;
        }
        .featured-success-story {
            .success-quote {
                @include pre( 1 );
                @include post( 1 );
            }
        }
    
    /* Main content with sidebars */
    .main-content { 
        
        &.with-left-sidebar {
            @include pad( .5, .5 ); 
        }
        &.with-right-sidebar {
             
        }
    }
        .single-event-title {
            @include fontface-adjust( 32px );  
        }
    /*aside*/ .left-sidebar {
        
    }
    /*aside*/ .right-sidebar {
        
    }
    
    /* Widgets in main content */
    .small-widget, .medium-widget, .psf-widget, .python-needs-you-widget, .documentation-help {
        
        p, li {
            font-size: px2em( 15px ); 
        }
    }
    .small-widget {
        @include span-columns( 3 ); 
        
        &:nth-child(2) {
            margin-right: gutter(); 
        }
    }
    .medium-widget {
        @include span-columns( 6 ); 
    }
    .small-widget.last, .medium-widget.last {
        float: right; 
        margin-right: 0; 
    }
    .blog-widget, .event-widget, .most-recent-posts {
                
        li {
            padding-left: 7em; 
        }
        .say-no-more {
            display: inline; 
            visibility: visible; 
        }
    }
    .success-stories-widget {
                
        blockquote {
            // @include adjust-font-size( 24px );  
        }
    }
    .statistics-widget {
        
        .number {
            // font-size: px2em( 72px ); 
        }
    }
    .pep-widget, .psf-widget, .python-needs-you-widget {
        padding: 1.5em 1.75em;
    }
    .psf-widget, .python-needs-you-widget {
        // min-height: 14em;
        
        .shiny-python-logo {
            // top: 1em; 
            // left: columns( 8 ); 
        }
        .widget-title, p {
            @include post( 3 ); 
        }
    }
    
    .mapped-events {
        
        h2 {
            margin-top: .5em;
        }
    }
    
    /* Community landing page */
    .tag-wrapper {
        display: inline; 
    }
    
    /* Blog landing page */
    /*h2*/ .welcome-message {
        width: columns( 3 );
    }
    .latest-blog-post, .featured-event, .jobs-intro {
        
        .call-to-action {
            @include pre( 3 ); 
        }
        .date-posted, .event-date {
            width: columns( 3 ); 
        }
        .excerpt {
            @include pre( 3 );
        }
    }
    .most-recent-posts {
        
    }
        .subscribe-widget {
            
        }
            .subscription-channels {
                
                li {
                    @include pe-inline-block(); 
                    width: 30%; 
                }
            }
    .pep-widget {
        
        .widget-title {
            position: relative; 
            padding-right: 6em;
        }
        
        /* === 3 cols
        li {
            @include span-columns( 3 ); 
            
            &:nth-child(2) {
                margin-right: gutter(); 
            }
        }
        === end */
    }
        .rss-link {
            position: absolute; 
            top: 0; right: 0; 
        }
    
    /* Footer */
    .main-footer-links {
        
        .container {
            padding: 0 2em 0.75em;
        }
    }
    
    .sitemap {
        
        a {
            text-align: left; 
        }
        .tier-1 {
            width: 16.666%; 
            border: 0; 
            
            &.element-1, &.element-2, &.element-3, &.element-4, &.element-5, &.element-6, &.element-7, &.element-8, &.element-9, &.element-10 {
                border: 0; 
            }
        }
        .subnav, .subnav li {
            border: 0; 
        }
    }
    
    .footer-links {
        
        a {
            padding: 0.3em 0.75em;
        }
    }
    
    /* Feedback form */
    .feedback {
    
        h2, h3 {
            display: inline-block; 
        }
        h3 {
            padding-left: .125em; 
            margin-bottom: .125em; 
        }
        .shrubbery p {
            padding-left: 5em; 
        }
    }
}


/* ! ===== Larger than 1024px ===== */
@mixin min_width_1024() {
    
    /* Header banners */
    .temp-arrow {
        background: url('../img/temp-arrow.png') 0 0 no-repeat;
        position: absolute;
        top: 150px;
        right:-50px;
        height: 100px;
        width: 50px;
    }
    
    .latest-blog-post, .featured-event, .jobs-intro {
        
        .call-to-action {
            @include squish( 3, 1 ); 
        }
        .excerpt {
            @include squish( 3, 1 );
        }
    }
    
    .psf-widget {
        .widget-title, p {
            @include post( 4 ); 
        }
    }
    
    .mapped-events {
        
        h2 {
            margin-top: 1em;
        }
    }
    
    /* Main content with sidebars */
    .main-content { 
        
        .inner &.with-left-sidebar {
            @include pad( 1, 1 ); 
        }
        &.with-right-sidebar {
             
        }
    }
        .event-description, .job-description {
            @include pad( 1,1 ); 
        }
    /*aside*/ .left-sidebar {
        
    }
    /*aside*/ .right-sidebar {

    }
    
    /* Footer */
    .main-footer-links {
        
        .container {
            padding: 0 3em 0.75em;
        }
    }
}<|MERGE_RESOLUTION|>--- conflicted
+++ resolved
@@ -1024,12 +1024,8 @@
 /* ! ===== Larger than 940px ===== */
 @mixin min_width_940() {
     
-<<<<<<< HEAD
-    .site-headline a img {
-=======
     /* IE 7 and 8 needed a width on the container... wasn't inheriting it from the contents */
     .lt-ie9 .site-headline a, .site-headline a img {
->>>>>>> 24356a05
         width: 254px; 
         height: 82px; 
     }
