--- conflicted
+++ resolved
@@ -66,20 +66,12 @@
 /* Quickly apply border styles to elements */
 /* Talk of depreciating the Compass mixin, so we pull it in here and make small adjustments */
 /* Namespace the box-sizing mixin so we can add support (a polyfill?) for IE6/7 */
-<<<<<<< HEAD
 /* Vertical and Horizontal gradient mixins to make things easier. */
-=======
-/* Vertical gradient mixin to make things easier. */
-/* Horizontal gradient mixin to make things easier. */
->>>>>>> dc722761
 /* 
  * Set all the up-and-coming input text types here for easier reference 
  * Does not include types that are not meant to be displayed full width, such as: 
         type=number, type=range, type=date, type=color
-<<<<<<< HEAD
  * Usage: @include input-text-types() { @content }
-=======
->>>>>>> dc722761
  */
 /* 
  * Cross browser @keyframe definition set 
@@ -182,20 +174,12 @@
 /* Quickly apply border styles to elements */
 /* Talk of depreciating the Compass mixin, so we pull it in here and make small adjustments */
 /* Namespace the box-sizing mixin so we can add support (a polyfill?) for IE6/7 */
-<<<<<<< HEAD
 /* Vertical and Horizontal gradient mixins to make things easier. */
-=======
-/* Vertical gradient mixin to make things easier. */
-/* Horizontal gradient mixin to make things easier. */
->>>>>>> dc722761
 /* 
  * Set all the up-and-coming input text types here for easier reference 
  * Does not include types that are not meant to be displayed full width, such as: 
         type=number, type=range, type=date, type=color
-<<<<<<< HEAD
  * Usage: @include input-text-types() { @content }
-=======
->>>>>>> dc722761
  */
 /* 
  * Cross browser @keyframe definition set 
