/* Define constants for the application and to configure the blueprint framework. */


/* ===== Compass Imports ===== */

/* DO NOT include Blueprint here. We are using Susy for the grid, and if Blueprint is here, it will mess things up */

@import "compass";
/* @import "compass/css3/columns" */
@import "compass/css3/font-face";
@import "compass/css3/border-radius";
@import "compass/css3/box-shadow";
@import "compass/css3/box-sizing";
/* @import "compass/css3/hyphenation"; */
@import "compass/css3/inline-block";
@import "compass/css3/transform";
@import "compass/css3/transition";
@import "compass/typography"; 
@import "compass/typography/links/link-colors"; /* Needed for the link-colors() function */
@import "compass/typography/lists/horizontal-list"; /* Needed for the horizontal-list() function */
@import "compass/typography/text/nowrap"; /* When remembering whether or not there's a hyphen in white-space is too hard */
@import "compass/support";
@import "compass/utilities/general/clearfix"; /* Use pie-clearfix when there is no width set ont the element to avoid edge cases */
@import "compass/utilities/color/contrast"; /* Use to calculate color legibility: http://compass-style.org/reference/compass/utilities/color/contrast/ */

/* Other interesting functions: 
	@import "compass/utilities/color/contrast";
		detailed here: http://compass-style.org/reference/compass/utilities/color/contrast/
		Used to pass two colors into a get out the most readable color. 
		Good for situations where we dont want to create a new color, 
		but be sure that colors from variables are always going to be readable
*/




/* ! ===== Grid ===== */
/*
 * Susy: Un-obtrusive grids for designers
 * By: Eric A. Meyer and OddBird
 * Site: susy.oddbird.net
 */
@import "susy";

/* Settings  - - - - - - - - - - - - - - - - - - - - - - - - - - - - - - - - - - - -
 * Susy & Compass use HTML hacks to support IE 6 and 7. You can turn that on or off. 
 * We are using Susy 1.0. Update your GEM file by deleting the old and downloading the new. 
 */
 
$total-columns: 12; 
$column-width: 60px;
$gutter-width: 20px;
$grid-padding: $gutter-width;
$container-style: fluid; 


/* ! ===== Variables ===== */

/* Colors */
$default-color: #444;

$white: #fff; /* Confusing, but in some cases, this can be set to a dark color */
$grey-lighterest: #f2f4f6; 
$grey-lightest: #e6e8ea;
$grey-lighterer: #ddd;
$grey-lighter: #caccce;
$grey-light: #999;
$grey: #666;
$grey-dark: #333;
$grey-darker: #222;

$blue: #3776ab; /* Python blue */
$psf: #78797a; 
$yellow: #ffd343; /* Python yellow */
$green: #82b043;
$purple: #a06ba7; 
$red: #b55863;  /* Also used for error messages */
$orange: #cc9547; 

$darkblue: #1f3b47; 
$darkerblue: #1e2933; 

$link-color: $blue;
$link-hover: $darkerblue;

<<<<<<< HEAD
$code-green: #0c0; 
=======
$border-color: $grey-lighter; /* Set a generic border color here to keep them consistent */
>>>>>>> dc722761


/* Typography */

$relative-font-sizing       : true; /* True here means that all computed values will be in EMs */
$round-to-nearest-half-line : true; /* Allows the adjust-font-size-to and lines-for-font-size mixins to round to the nearest half line height to avoid large spacing between lines. */
$base-font-size             : 16px; /* Useful to set this here, but don't echo it anywhere. Used in calculations */
$base-line-height           : 28px; /* Useful to set this here, but don't echo it anywhere. Used in calculations */

$giga: 48px;
$mega: 40px;
$kilo: 36px;
$headerone: 28px;
$headertwo: 24px;
$headerthree: 21px;
$headerfour: 18px;

$default-font: SourceSansProRegular, Arial, sans-serif;
$default-font-italic: SourceSansProItalic, Arial, sans-serif;
$default-font-bold: SourceSansProBold, Arial, sans-serif;
$alt-font: Flux-Regular, $default-font;
$alt-font-bold: Flux-Bold, $default-font-bold;

/* Calculate the font-size-adjust of Flux:
 * http://www.cs.tut.fi/~jkorpela/x-height.html
 * Or, in this case, we did it by hand by comparing Flux to Arial, side by side. 
 * We then adjusted it further visually, as Flux is more condensed and therefore line-length changes pretty dramatically. 
 */
$font-size-adjust-value: 1.15; 

	/* 
		Compass will convert the font sizes from px to em and fit it into the vertical rhythm automatically with the necessary margin 
		A neat trick, for sure. More on using the vertical rhythm properties and mixins: http://compass-style.org/reference/compass/typography/vertical_rhythm/
		
		Note: The line height is relative to the constant $base-line-height. 
		The number you specify for the leader, trailer and leading will be multiplied by the constant, then converted to its relative value in ems. 
		Don’t worry about nested elements etc, Compass will do the maths for you :)
	*/


/* Defaults */
$relative-assets: false; 

$legacy-support-for-ie : true;
$legacy-support-for-ie6 : false;
$legacy-support-for-ie7 : true;
$legacy-support-for-ie8 : true;
$legacy-support-for-mozilla : true;

$inline-block-alignment: baseline; 

$default-border-radius: 6px;
$default-box-shadow-color: rgba( #000, .3 ); 
$default-box-shadow-h-offset: 2px;
$default-box-shadow-v-offset: 2px; /* Positive is down */
$default-box-shadow-blur: 4px;
$default-box-shadow-spread: false;
$default-box-shadow-inset: false; 

$default-transition-property: all;
$default-transition-duration: .3s;
$default-transition-function: false;
$default-transition-delay: false;<|MERGE_RESOLUTION|>--- conflicted
+++ resolved
@@ -83,11 +83,7 @@
 $link-color: $blue;
 $link-hover: $darkerblue;
 
-<<<<<<< HEAD
 $code-green: #0c0; 
-=======
-$border-color: $grey-lighter; /* Set a generic border color here to keep them consistent */
->>>>>>> dc722761
 
 
 /* Typography */
